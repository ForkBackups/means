
import sympy
import numpy as np
from sympyhelpers import to_list_of_symbols, to_sympy_column_matrix

class ODETermBase(object):
    pass

class Moment(ODETermBase):
    __n_vector = None

    def __init__(self, n_vector):
        """
        Creates an ODETerm that describes that a particular ODE term is a moment defined by the `n_vector`.
        Should be a vector of ints.

        TODO: figure out what "n_vector" is in mathematics-speak and use this here
        :param n_vector: a vector specifying the multidimensional moment
        """
        self.__n_vector = np.array(n_vector, dtype=int)

    @property
    def n_vector(self):
        return self.__n_vector

    @property
    def order(self):
        """
        Returns the order of the moment
        """
        return sum(self.n_vector)

    def __repr__(self):
        return '{0}({1!r})'.format(self.__class__.__name__, self.n_vector)

    def __str__(self):
        return ', '.join(map(str, self.n_vector))

class ODEProblem(object):
    """
    Stores the left and right hand side equations to be simulated

    """

    # These are private (as indicated by __, the code is a bit messier, but we can ensure immutability this way)
    __right_hand_side = None
    __left_hand_side = None
    __descriptions_dict = None
    __constants = None
    __ordered_descriptions_of_lhs_terms = None

<<<<<<< HEAD
    def __init__(self, left_hand_side, right_hand_side, constants, description_of_lhs_terms=None):
=======
    def __init__(self, method, left_hand_side, right_hand_side, constants, moments):
>>>>>>> a1eb6b60
        """
        Creates a `ODEProblem` object that stores the problem to be simulated/used for inference
        :param method: a string describing the method used to generate the problem.
        Currently, 'MEA' and 'LNA' are supported"
        :param left_hand_side: the left hand side of equations
        :param right_hand_side: the right hand side of equations
        :param constants: the constants of the model
        :param description_of_lhs_terms: descriptions of the terms in the left hand side of equations.
                                         Should be a dictionary of symbol -> description pairs
        """
        self.__left_hand_side = to_sympy_column_matrix(left_hand_side)
        self.__right_hand_side = to_sympy_column_matrix(right_hand_side)
        self.__constants = to_list_of_symbols(constants)
<<<<<<< HEAD

        self.__initialise_descriptions(description_of_lhs_terms)
=======
        self.__moment_dic = self.make_moment_dic(moments)
        self.__ordered_moments = moments
        self.__method = method
>>>>>>> a1eb6b60

        self.validate()

    def __initialise_descriptions(self, description_of_lhs_terms):
        """
        Populate self.__descriptions_dict
        and self._ordered_descriptions_of_lhs_terms
        :param description_of_lhs_terms:
        :return:
        """
        # NB: getting left hand side from self, rather than passing it from above as
        # we need to make sure that left_hand_side here is a list of symbols
        left_hand_side = self.left_hand_side

        if description_of_lhs_terms:

            # Validate the description_of_lhs_terms first:
            for key in description_of_lhs_terms.keys():
                symbolic_key = sympy.Symbol(key) if isinstance(key, basestring) else key
                if symbolic_key not in left_hand_side:
                    raise KeyError('Provided description key {0!r} '
                                   'is not in LHS equations {1!r}'.format(key, left_hand_side))

            ordered_descriptions = []
            for lhs in left_hand_side:
                try:
                    lhs_description = description_of_lhs_terms[lhs]
                except KeyError:
                    lhs_description = description_of_lhs_terms.get(str(lhs), None)
                ordered_descriptions.append(lhs_description)
        else:
            ordered_descriptions = [None] * len(left_hand_side)

        self.__descriptions_dict = dict(zip(left_hand_side, ordered_descriptions))
        self.__ordered_descriptions_of_lhs_terms = ordered_descriptions

    def validate(self):
        """
        Validates whether the particular model is created properly
        """
        if self.left_hand_side.rows != self.right_hand_side.rows:
            raise ValueError("There are {0} left hand side equations and {1} right hand side equations. "
                             "The same number is expected.".format(self.left_hand_side.rows, self.right_hand_side.rows))
        if self.__method != "MEA" and self.__method != "LNA":
            raise ValueError("Only MEA or LNA methods are supported. The method '{0}' is unknown".format(self.__method))

        if self.__method == "MEA":
            if self.left_hand_side.rows != len(self.__moment_dic):
                 raise ValueError("There are {0} equations and {1} moments. "
                                  "For MEA problems, the same number is expected.".format(self.left_hand_side.rows, len(self.__moment_dic)))


    # Expose public interface for the specified instance variables
    # Note that all properties here are "getters" only, thus assignment won't work
    @property
    def left_hand_side(self):
        return self.__left_hand_side

    @property
    def variables(self):
        return to_list_of_symbols(self.__left_hand_side)

    # TODO: I don't think species_* methods should be part of ODEProblem, better for it to be unaware of description meanings
    @property
    def species_terms(self):
        return filter(lambda x: isinstance(x[1], Moment) and x[1].order == 1, self.descriptions_dict.iteritems())
    @property
    def number_of_species(self):
        return len(self.species_terms)

    @property
    def right_hand_side(self):
        return self.__right_hand_side

    @property
    def constants(self):
        return self.__constants

    @property
<<<<<<< HEAD
    def descriptions_dict(self):
        return self.__descriptions_dict
=======
    def method(self):
        return self.__method

    @property
    def moment_dic(self):
        return self.__moment_dic
>>>>>>> a1eb6b60

    @property
    def ordered_descriptions(self):
        # TODO: consider removing this
        return self.__ordered_descriptions_of_lhs_terms

    def right_hand_side_as_function(self, values_for_constants):
        """
        Returns the right hand side of the model as a callable function with constant terms i.e. `(c_1, c_2, etc.)` set
        from values_for_constants.

        The function returned takes a vector of values for the remaining variables, e.g. `f([1,2,3])`

        :param values_for_constants:
        :return:
        """
        values_for_constants = np.array(values_for_constants)
        assert(values_for_constants.shape == (len(self.constants),))
        rhs_function = sympy.lambdify(self.constants + self.variables, self.right_hand_side)

        def f(values_for_variables):
            all_values = np.concatenate((values_for_constants, values_for_variables))
            return rhs_function(*all_values)

        return f

def parse_problem(input_filename, from_string=False):
    """
    Parses model from the `input_filename` file and returns it
    :param input_filename:
    :param from_string: True if a string containing the file data is passed instead of a filename
    :return: Parsed `ODEProblem` object
    :rtype: ODEProblem
    """

    # Strings to identify appropriate fields of the file
    STRING_RIGHT_HAND = 'RHS of equations:'
    STRING_LEFT_HAND = 'LHS:'
    STRING_CONSTANT = 'Constants:'
    STRING_MOM = 'List of moments:'

    if not from_string:
        infile = open(input_filename)
        try:
            lines = infile.readlines()    #read input data
        finally:
            infile.close()
    else:
        lines = input_filename.split("\n")

    method = lines[0].rstrip()

    all_fields = dict()
    field = None
   # cut the file into chunks. The lines containing ":" are field headers
    for i, line in enumerate(lines):
        if ":" in line:
            field = line.rstrip()
            all_fields[field]=[]
        elif field:
            rsline = line.rstrip()
            if rsline:
                all_fields[field].append(rsline)

    # now we query all the fields we need

    try:
        right_hand_side = sympy.Matrix([sympy.sympify(l) for l in all_fields[STRING_RIGHT_HAND]])
    except KeyError:
        print 'The field "' + STRING_RIGHT_HAND + '" is not in the input file "' + input_filename +'"'
        raise
    try:
        left_hand_side = sympy.Matrix([l for l in all_fields[STRING_LEFT_HAND]])
    except KeyError:
        print 'The field "' + STRING_LEFT_HAND + '" is not in the input file "' + input_filename +'"'
        raise
    try:
        constants = all_fields[STRING_CONSTANT]
    except KeyError:
        print 'The field "' + STRING_CONSTANT + '" is not in the input file "' + input_filename +'"'
        raise
    try:
        moments = dict(zip(left_hand_side, [Moment(list(eval(l))) for l in all_fields[STRING_MOM]]))
    except KeyError:
        print 'The field "' + STRING_CONSTANT + '" is not in the input file "' + input_filename +'"'
        raise

    return ODEProblem(method, left_hand_side, right_hand_side, constants, moments)


class ODEProblem_writer(object):
    def __init__(self, problem):
        self.__problem = problem
        self.__STRING_RIGHT_HAND = 'RHS of equations:'
        self.__STRING_LEFT_HAND = 'LHS:'
        self.__STRING_CONSTANT = 'Constants:'
        self.__N_VARIABLE = 'Number of variables:'
        self.__N_MOMENTS = 'Number of moments:'
        self.__N_EQS = 'Number of equations:'
        self.__STRING_MOM = 'List of moments:'
        self.__TIME_TAKEN = 'Time taken (s):'

    def write_to(self, output_file):
        lines = [self.__problem.method]

        lines += [self.__STRING_RIGHT_HAND]
        lines += [str(expr) for expr in self.__problem.right_hand_side]

        lines += [self.__STRING_LEFT_HAND]
        lines += [str(expr) for expr in self.__problem.left_hand_side]

        lines += [self.__STRING_CONSTANT]
        lines += [str(expr) for expr in self.__problem.constants]

        # get info from moments
        sum_moms = [sum(m) for m in self.__problem.moment_dic.keys()]
        n_var = len([s for s in sum_moms if s == 1])
        n_mom = max(sum_moms)


        lines += [self.__N_VARIABLE, str(n_var)]
        lines += [self.__N_MOMENTS, str(n_mom)]
        lines += [self.__TIME_TAKEN + "  TODO"]
        lines += [self.__N_EQS, str(self.__problem.left_hand_side)]




        lines += [self.__STRING_MOM]
        lines += [str(m) for m in self.__problem.moment_dic.keys()]

        with open(output_file, 'w') as file:
            for l in lines:
                file.write(l+"\n")
<|MERGE_RESOLUTION|>--- conflicted
+++ resolved
@@ -49,11 +49,7 @@
     __constants = None
     __ordered_descriptions_of_lhs_terms = None
 
-<<<<<<< HEAD
-    def __init__(self, left_hand_side, right_hand_side, constants, description_of_lhs_terms=None):
-=======
-    def __init__(self, method, left_hand_side, right_hand_side, constants, moments):
->>>>>>> a1eb6b60
+    def __init__(self, method, left_hand_side, right_hand_side, constants, description_of_lhs_terms=None):
         """
         Creates a `ODEProblem` object that stores the problem to be simulated/used for inference
         :param method: a string describing the method used to generate the problem.
@@ -67,14 +63,9 @@
         self.__left_hand_side = to_sympy_column_matrix(left_hand_side)
         self.__right_hand_side = to_sympy_column_matrix(right_hand_side)
         self.__constants = to_list_of_symbols(constants)
-<<<<<<< HEAD
+        self.__method = method
 
         self.__initialise_descriptions(description_of_lhs_terms)
-=======
-        self.__moment_dic = self.make_moment_dic(moments)
-        self.__ordered_moments = moments
-        self.__method = method
->>>>>>> a1eb6b60
 
         self.validate()
 
@@ -121,10 +112,11 @@
         if self.__method != "MEA" and self.__method != "LNA":
             raise ValueError("Only MEA or LNA methods are supported. The method '{0}' is unknown".format(self.__method))
 
-        if self.__method == "MEA":
-            if self.left_hand_side.rows != len(self.__moment_dic):
-                 raise ValueError("There are {0} equations and {1} moments. "
-                                  "For MEA problems, the same number is expected.".format(self.left_hand_side.rows, len(self.__moment_dic)))
+        # FIXME: add this validation here or somewhere else if we decide to make ODEProblem method-agnostic
+        # if self.__method == "MEA":
+        #     if self.left_hand_side.rows != len(self.__moment_dic):
+        #          raise ValueError("There are {0} equations and {1} moments. "
+        #                           "For MEA problems, the same number is expected.".format(self.left_hand_side.rows, len(self.__moment_dic)))
 
 
     # Expose public interface for the specified instance variables
@@ -154,17 +146,12 @@
         return self.__constants
 
     @property
-<<<<<<< HEAD
+    def method(self):
+        return self.__method
+
+    @property
     def descriptions_dict(self):
         return self.__descriptions_dict
-=======
-    def method(self):
-        return self.__method
-
-    @property
-    def moment_dic(self):
-        return self.__moment_dic
->>>>>>> a1eb6b60
 
     @property
     def ordered_descriptions(self):
@@ -280,21 +267,22 @@
         lines += [str(expr) for expr in self.__problem.constants]
 
         # get info from moments
-        sum_moms = [sum(m) for m in self.__problem.moment_dic.keys()]
-        n_var = len([s for s in sum_moms if s == 1])
-        n_mom = max(sum_moms)
-
-
-        lines += [self.__N_VARIABLE, str(n_var)]
-        lines += [self.__N_MOMENTS, str(n_mom)]
-        lines += [self.__TIME_TAKEN + "  TODO"]
-        lines += [self.__N_EQS, str(self.__problem.left_hand_side)]
-
-
-
-
-        lines += [self.__STRING_MOM]
-        lines += [str(m) for m in self.__problem.moment_dic.keys()]
+        # FIXME: moment_dic does not exist anymore
+        # sum_moms = [sum(m) for m in self.__problem.moment_dic.keys()]
+        # n_var = len([s for s in sum_moms if s == 1])
+        # n_mom = max(sum_moms)
+        #
+        #
+        # lines += [self.__N_VARIABLE, str(n_var)]
+        # lines += [self.__N_MOMENTS, str(n_mom)]
+        # lines += [self.__TIME_TAKEN + "  TODO"]
+        # lines += [self.__N_EQS, str(self.__problem.left_hand_side)]
+        #
+        #
+        #
+        #
+        # lines += [self.__STRING_MOM]
+        # lines += [str(m) for m in self.__problem.moment_dic.keys()]
 
         with open(output_file, 'w') as file:
             for l in lines:
