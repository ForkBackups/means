--- conflicted
+++ resolved
@@ -183,14 +183,9 @@
                 [t,param,initcond,vary, varyic, limits] = paramtime(wd+tpfile,restart, limit)
                 problem = parse_problem(wd+ODEout)  # TODO: os.path.join
 
-<<<<<<< HEAD
-                simulated_timepoints, solution, momlist = simulate('LNA' if LNA else 'MEA', problem,
+                simulated_timepoints, solution, momlist = simulate(problem,
                                              wd+trajout,t,param,initcond, maxorder)
-=======
-                simulated_timepoints, solution, momlist = simulate(problem,
-                                             wd+trajout,wd+lib,t,param,initcond, maxorder)
->>>>>>> a1eb6b60
-                
+
                 if plot == True:
                     graphbuilder(solution,wd+ODEout,plottitle,simulated_timepoints,momlist)
 
