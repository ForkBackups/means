#!/usr/bin/env python
import argparse
from datetime import datetime
import os
import difflib
import subprocess
import traceback
import numpy as np
import scipy.spatial.distance
import ode_problem
import sympyhelpers


ALLOWED_TESTS = ['mea', 'lna',
                 'simulation',
                 'inference',
                 'inference-with-restarts',
                 'inference-with-distributions']

MODELS = ['model_p53.txt', 'model_MM.txt', 'model_dimer.txt', 'model_Hes1.txt']

MEA_TEMPLATE = 'python runprogram.py --MEA --nMom={moments} --model={model_file} --ODEout=ODEout.tmp'
LNA_TEMPLATE = 'python runprogram.py --LNA --model={model_file} --ODEout=ODEout.tmp'
SIMULATION_TEMPLATE = 'python runprogram.py --{method} --nMom=3 --model={model_file} --compile {sundials_parameters} --timeparam={timeparam_file} --sim --simout={output_file} --ODEout=ODEout.tmp'
INFERENCE_TEMPLATE = 'python runprogram.py --MEA --model={model_file} --ODEout=ODEout.tmp --compile --library=library.tmp --timeparam={timeparam_file} --infer --data={dataset} --inferfile=inferout.tmp {sundials_parameters}'
INFERENCE_WITH_RESTARTS_TEMPLATE = 'python runprogram.py --MEA --model={model_file} --ODEout=ODEout.tmp --compile --library=library.tmp --timeparam={timeparam_file} --infer --data={dataset} --inferfile=inferout.restarts.tmp --restart --nRestart=10 {sundials_parameters}'
INFERENCE_WITH_DISTRIBUTIONS_TEMPLATE = 'python runprogram.py --MEA --model={model_file} --ODEout=ODEout.tmp --compile --library=library.tmp --timeparam={timeparam_file} --infer --data={dataset} --inferfile=inferout.tmp --limit --pdf={distribution} {restart_params} {sundials_parameters}'
SIMULATION_MODELS = ['MM', 'p53']
INFERENCE_MODELS = [('dimer', 'data_dimer_x40.txt', 'infer_dimer_x40.txt'),
                    ('dimer', 'data_dimer_x40_mean.txt', 'infer_dimer_x40_mean.txt'),
                    ('Hes1', 'data_Hes1.txt', 'infer_Hes1.txt')]
INFERENCE_WITH_RESTARTS_MODELS = [('dimer', 'data_dimer_x40.txt', 'infer_dimer_x40.txt', 0.0015, 1e-6),
                                  # This one is a bit bad at param inference, so lots of slack distance constraints
                                  ('dimer', 'data_dimer_x40_mean.txt', 'infer_dimer_x40_mean.txt', 0.1, 1e-6),
                                  ('Hes1', 'data_Hes1.txt', 'infer_Hes1.txt', 2, 0.6)] # Let's give lots of slack for this one

INFERENCE_DISTRIBUTIONS = ['gamma', 'normal', 'lognormal']
INFERENCE_WITH_DISTRIBUTIONS_MODELS = [('dimer', 'data_dimer_x40_mean.txt', 'infer_dimer_x40_mean_{0}.txt', 20, 1e-6),
                                       ('Hes1', 'data_Hes1.txt', 'infer_Hes1_{0}.txt', 2, 0.2)]

def create_options_parser():


    def _infer_sundials_parameters():
        # This is where sundials is stored on Mac OS X if homebrew was used to
        # install it
        if os.path.isfile('/usr/local/lib/libsundials_cvode.a'):
            return "--sd2=/usr/local/lib/ --sd1=/usr/local/include/"
        else:
            return None

    def _validate_tests(test):
        if not test in ALLOWED_TESTS:
            raise Exception('{0!r} not in the allowed test list: {1!r}'.format(test, ALLOWED_TESTS))
        return test

    parser = argparse.ArgumentParser()

    group = parser.add_argument_group('Working directory', 'Location of working directories')
    group.add_argument('--inout-dir', help='Location of input/output directory',
                        default='../Inoutput')
    group.add_argument('--model-answers-dir', help="Location of model answers directory",
                        default='../Inoutput/model_answers')


    parser.add_argument('--build-reference-answers', action='store_true',
                        default='false', help='Generate reference results')

    parser.add_argument('-m', '--max-moment', type=int, help='Maximum moment to use',
                        default=2)

    parser.add_argument('tests', default=ALLOWED_TESTS, nargs='*',
                        help='Tests to run, must be one of {0}'.format(ALLOWED_TESTS),
                        type=_validate_tests)

    parser.add_argument('--sundials-parameters', help='Sundials parameters to use, '
                                                      'e.g. --sundials-paramteres="--sd1=/foo/bar --sd2=/bar/baz"',
                        default=_infer_sundials_parameters())

    parser.add_argument('--xunit', help='Return output in xunit format (parseable by Jenkins)',
                        default=False, action='store_true')

    return parser

class NoOutputGeneratedException(Exception):
    pass

class Test(object):

    name = None
    command = None
    output_file = None
    expected_output_file = None
    comparison_function = None
    filter_function = None

    def __init__(self, name, command, output_file, expected_output_file,
                 comparison_function, filter_function=None):
        self.name = name
        self.command = command
        self.output_file = output_file
        self.expected_output_file = expected_output_file
        self.comparison_function = comparison_function
        self.filter_function = filter_function

    def cleanup(self):
        # Cleanup
        try:
            os.remove(self.output_file)
        except OSError:
            pass

    def run_command(self):
        start_time = datetime.now()
        proc = subprocess.Popen([self.command], stdout=subprocess.PIPE, stderr=subprocess.PIPE, shell=True)
        (out, err) = proc.communicate()
        end_time = datetime.now()

        return out, err, end_time-start_time

    def _filter_output(self, output):
        if self.filter_function is None:
            return output
        else:
            return self.filter_function(output)

    def get_output(self):
        try:
            f = open(self.output_file, 'r')
        except IOError:
            raise NoOutputGeneratedException

        try:
            return self._filter_output(f.read())
        finally:
            f.close()

    def get_expected_output(self):
        try:
            f = open(self.expected_output_file, 'r')
        except IOError:
            raise Exception("Expected output file not found")

        try:
            return self._filter_output(f.read())
        finally:
            f.close()

    def compare_outputs(self):
        output, expected_output = self.get_output(), self.get_expected_output()
        return self.comparison_function(output, expected_output)

    def __str__(self):
        return '> {0}\n> Output: {1!r}, Expected Output: {2!r}'.format(self.command,
                                                                        self.output_file,
                                                                        self.expected_output_file)

def filter_time_taken(output):
    lines = output.splitlines()
    lines = filter(lambda x: not x.startswith('Time taken'), lines)
    return '\n'.join(lines)

def filter_input_file(output):
    lines = output.splitlines()
    lines = filter(lambda x: 'Input file:' not in x, lines)
    return '\n'.join(lines)

def diff_comparison(output, expected_output):
    if output == expected_output:
        return []
    else:
        differences = difflib.ndiff(output.splitlines(),
                                     expected_output.splitlines())
        return differences

<<<<<<< HEAD
def compare_ode_problems(output, expected_output):


    expected_problem = ode_problem.parse_model(expected_output, from_string=True)
    result_problem = ode_problem.parse_model(output, from_string=True)

    expected_mom_dic = expected_problem.moment_dic
    result_mom_dic = result_problem.moment_dic

    expected_mom_keys = set(expected_mom_dic .keys())
    result_mom_keys = set(result_mom_dic.keys())


    # ensure we have the same keys
    if len(result_mom_keys - expected_mom_keys) != 0:
        return "Difference in the moments: \nexpected=\n%s\nresult=\n%s" % (str(expected_mom_keys),
                                                                            str(result_mom_keys))

    expected_rhs = expected_problem.right_hand_side
    result_rhs = result_problem.right_hand_side

    for e,r in zip(expected_rhs, result_rhs):
        if not sympyhelpers.deep_compare_expressions(e,r):
            return "different rhs equations!! \nexpected=\n%s\nresult=\n%s" %(str(e),str(r))

    if expected_problem.left_hand_side != result_problem.left_hand_side:
        return "different lhs equations!! \nexpected=\n%s\nresult=\n%s" % (str(expected_problem.left_hand_side),
                                                                           str(result_problem.left_hand_side))




def compare_tsv_with_float_epsilon(output, expected_output, epsilon=1e-6):
=======
def compare_tsv_with_float_epsilon(output, expected_output, epsilon=1e-7):
    def generate_dictionary_of_header_columns(lines):
        d = {}
        for line in lines:
            columns = line.split('\t')
            d[columns[0]] = columns[1:]
        return d
>>>>>>> cdf82f2f
    # Do nothing if things equal
    if output == expected_output:
        return []

    differences = []

    output_lines = output.splitlines()
    expected_output_lines = expected_output.splitlines()

    left_columns_dict = generate_dictionary_of_header_columns(output_lines)
    right_columns_dict = generate_dictionary_of_header_columns(expected_output_lines)

    for right_header, right_columns in right_columns_dict.iteritems():

        try:
            left_columns = left_columns_dict[right_header]
        except KeyError:
            differences.append('Column with header {0} does not exist in output file'.format(right_header))
            continue

        if len(left_columns) != len(right_columns):
            differences.append('Number of columns does not match')
            equal = False
        else:
            equal = True
            for output_column, expected_output_column in zip(left_columns, right_columns):
                # Check for strict equality first
                if output_column == expected_output_column:
                    continue

                # Convert to floating point
                try:
                    float_o_c, float_e_o_c = float(output_column), float(expected_output_column)
                except ValueError:
                    # If conversion failed, and we already know that the lines aren't equal,
                    # conclude that the lines aren't equal
                    differences.append('DIFFERENCE: {0!r} not equal to {1!r} and aren\'t floats'.format(output_column,
                                                                                                    expected_output_column))
                    equal = False
                    break

                # Check if floats differ within epsilon
                if abs(float_o_c - float_e_o_c) > epsilon:
                    differences.append('FLOAT DIFFERENCE: {0} different from {1} '
                                       'by more than {2}'.format(float_o_c, float_e_o_c, epsilon))
                    equal = False
                    break

        if not equal:
            differences.append('Lines: ')
            differences.append('\t'.join([right_header] + left_columns))
            differences.append('\t'.join([right_header] + right_columns))

    return differences

def parameter_and_distance_comparisons(allowed_difference_between_top_distances=1e-6,
                                       allowed_difference_between_parameters=1e-14):

    def f(output, expected_output):

        def parse_distance(line):
            """
            Parses the floating point distance from a string like
            "Distance at minimum: 0.00257923702193"
            :param line:
            :return:
            """
            # More hacky, but quicker to write than regexp:
            return float(line.split(':')[1])

        def parse_parameters(line):
            """
            Parses the parameters from a string like:
            Optimised parameters:	[0.00012706267823174886, 0.089218889489651565, 301.05734997831519]
            Note that this uses `eval` so very unsafe, but hey...
            :param line:
            :return:
            """
            return eval(line.split(':')[1].strip())


        output_distance_lines = filter(lambda x: 'Distance at minimum' in x, output.splitlines())
        expected_output_distance_lines = filter(lambda x: 'Distance at minimum' in x, expected_output.splitlines())

        output_parameters_lines = filter(lambda x: 'Optimised parameters' in x, output.splitlines())
        expected_output_parameters_lines = filter(lambda x: 'Optimised parameters' in x, expected_output.splitlines())

        differences = []

        if len(output_distance_lines) != len(expected_output_distance_lines):
            differences.append('Number "distance at minimum" lines do not match in the outputs. '
                               'Got {0}, expected: {1}'.format(len(output_distance_lines),
                                                               len(expected_output_distance_lines)))
        else:
            min_distance_output = parse_distance(output_distance_lines[0])
            min_distance_expected_output = parse_distance(expected_output_distance_lines[0])

            if abs(min_distance_output - min_distance_expected_output) > allowed_difference_between_top_distances:
                differences.append("The minimum distances between the expected output and the actual one "
                                   "differ by more than {0}".format(allowed_difference_between_top_distances))
                differences.append("Got: {0}".format(min_distance_output))
                differences.append("Expected: {0}".format(min_distance_expected_output))

            best_parameters_o = np.array(parse_parameters(output_parameters_lines[0]))
            best_parameters_e = np.array(parse_parameters(expected_output_parameters_lines[0]))

            distance = scipy.spatial.distance.cosine(best_parameters_o, best_parameters_e)
            # TODO: this should be some sort of significance test
            if distance > allowed_difference_between_parameters:
                differences.append("Minimum distances between the expected parameters and actual ones "
                                   "differ by more than {0}".format(allowed_difference_between_parameters))

                differences.append("Got: {0}".format(best_parameters_o))
                differences.append("Expected: {0}".format(best_parameters_e))
                differences.append("Distance: {0}".format(distance))

            # TODO: Not checking for optimised conditions, these tend to vary a lot and I cannot be bothered to
            # add another parameter


        return differences

    return f

def generate_tests_from_options(options):

    if 'mea' in options.tests:
        for model in MODELS:
            for moment in range(2, options.max_moment+1):
                yield Test('MEA-{0}'.format(model),
                           MEA_TEMPLATE.format(model_file=os.path.join(options.inout_dir, model),
                                               moments=moment),
                           os.path.join(options.inout_dir, 'ODEout.tmp'),
                           os.path.join(options.model_answers_dir, 'MEA{0}'.format(moment), model + '.out'),
                           # todo use new comparison of equations:
                           #compare_ode_problems,
                           diff_comparison,
                           filter_function=filter_time_taken)

    if 'lna' in options.tests:
        for model in MODELS:
            yield Test('LNA-{0}'.format(model),
                       LNA_TEMPLATE.format(model_file=os.path.join(options.inout_dir, model)),
                       os.path.join(options.inout_dir, 'ODEout.tmp'),
                       os.path.join(options.model_answers_dir, 'LNA', model + '.out'),
                       diff_comparison,
                       filter_function=filter_time_taken)

    if 'simulation' in options.tests:
        if options.sundials_parameters is None:
            raise Exception("Cannot run simulation tests as no sundials parameters specified")

        for model in SIMULATION_MODELS:
            output_file = 'simout_{0}.txt'.format(model)
            yield Test('simulation-{0}-MEA'.format(model),
                       SIMULATION_TEMPLATE.format(model_file=os.path.join(options.inout_dir, 'model_{0}.txt'.format(model)),
                                                  sundials_parameters=options.sundials_parameters,
                                                  timeparam_file=os.path.join(options.inout_dir, 'param_{0}.txt'.format(model)),
                                                  output_file=output_file,
                                                  method='MEA'),
                       os.path.join(options.inout_dir, output_file),
                       os.path.join(options.model_answers_dir, 'sim', output_file),
                       compare_tsv_with_float_epsilon,
                       filter_function=filter_input_file)
            # Yeah: these won't be that easy to test, as they add some multivariate gaussian when simulating it, soz.
            # output_file_lna = 'simout_{0}_LNA.txt'.format(model)
            # yield Test('simulation-{0}-LNA'.format(model),
            #            SIMULATION_TEMPLATE.format(model_file=os.path.join(options.inout_dir, 'model_{0}.txt'.format(model)),
            #                                       sundials_parameters=options.sundials_parameters,
            #                                       timeparam_file=os.path.join(options.inout_dir, 'param_{0}.txt'.format(model)),
            #                                       output_file=output_file_lna,
            #                                       method='LNA'),
            #            os.path.join(options.inout_dir, output_file_lna),
            #            os.path.join(options.model_answers_dir, 'sim', output_file_lna),
            #            compare_tsv_with_float_epsilon,
            #            filter_function=filter_input_file)

    if 'inference' in options.tests:
        for model, dataset, model_answer in INFERENCE_MODELS:
            yield Test('inference-{0}-{1}'.format(model, dataset),
                       INFERENCE_TEMPLATE.format(model_file=os.path.join(options.inout_dir, 'model_{0}.txt'.format(model)),
                                                 sundials_parameters=options.sundials_parameters,
                                                 timeparam_file=os.path.join(options.inout_dir, 'param_{0}.txt'.format(model)),
                                                 dataset=dataset),
                       os.path.join(options.inout_dir, 'inferout.tmp'),
                       os.path.join(options.model_answers_dir, 'infer', model_answer),
                       parameter_and_distance_comparisons(),
                       filter_function=filter_input_file)
    if 'inference-with-restarts' in options.tests:
        for model, dataset, model_answer, allowed_slack, allowed_slack_params in INFERENCE_WITH_RESTARTS_MODELS:
            yield Test('inference-restarts-{0}-{1}'.format(model, dataset),
                       INFERENCE_WITH_RESTARTS_TEMPLATE.format(model_file=os.path.join(options.inout_dir, 'model_{0}.txt'.format(model)),
                                                               sundials_parameters=options.sundials_parameters,
                                                               timeparam_file=os.path.join(options.inout_dir, 'param_{0}.txt'.format(model)),
                                                               dataset=dataset),
                       os.path.join(options.inout_dir, 'inferout.restarts.tmp'),
                       os.path.join(options.model_answers_dir, 'infer', 'with-restarts', model_answer),
                       parameter_and_distance_comparisons(allowed_slack, allowed_slack_params),
                       filter_function=filter_input_file)

    if 'inference-with-distributions' in options.tests:
        for model, dataset, model_answer_template, allowed_slack, allowed_slack_params in INFERENCE_WITH_DISTRIBUTIONS_MODELS:
            for distribution in INFERENCE_DISTRIBUTIONS:
                yield Test('inference-restarts-{0}-{1}-{2}'.format(model, dataset, distribution),

                           INFERENCE_WITH_DISTRIBUTIONS_TEMPLATE.format(model_file=os.path.join(options.inout_dir, 'model_{0}.txt'.format(model)),
                                                                   sundials_parameters=options.sundials_parameters,
                                                                   timeparam_file=os.path.join(options.inout_dir, 'param_{0}.txt'.format(model)),
                                                                   dataset=dataset,
                                                                   distribution=distribution,
                                                                   restart_params=''),
                           os.path.join(options.inout_dir, 'inferout.tmp'),
                           os.path.join(options.model_answers_dir, 'infer', 'distributions', model_answer_template.format(distribution)),
                           parameter_and_distance_comparisons(),
                           filter_function=None)
                yield Test('inference-restarts-{0}-{1}-{2}'.format(model, dataset, distribution),

                           INFERENCE_WITH_DISTRIBUTIONS_TEMPLATE.format(model_file=os.path.join(options.inout_dir, 'model_{0}.txt'.format(model)),
                                                                   sundials_parameters=options.sundials_parameters,
                                                                   timeparam_file=os.path.join(options.inout_dir, 'param_{0}.txt'.format(model)),
                                                                   dataset=dataset,
                                                                   distribution=distribution,
                                                                   restart_params='--restart --nRestart=20'),
                           os.path.join(options.inout_dir, 'inferout.tmp'),
                           os.path.join(options.model_answers_dir, 'infer', 'distributions', 'with-restarts',
                                        model_answer_template.format(distribution)),
                           parameter_and_distance_comparisons(allowed_slack, allowed_slack_params),
                           filter_function=None)



def main():
    parser = create_options_parser()
    options = parser.parse_args()

    tests_to_run = list(generate_tests_from_options(options))
    number_of_tests = len(tests_to_run)

    if options.xunit:
        print '<testsuite tests="{0}">'.format(number_of_tests)


    for i, test in enumerate(tests_to_run):

        if not options.xunit:
            print '> Running test #{0}/{1} ({2})'.format(i+1, number_of_tests, test.name)
            print test

        exception = None
        traceback_ = None
        time_taken = None

        # Remove the previous output file
        test.cleanup()

        try:
            out, err, time_taken = test.run_command()
        except Exception, e:
            exception = e
            traceback_ = traceback.format_exc(10)

        differences = None
        if not exception:
            try:
                differences = test.compare_outputs()
            except Exception, e:
                exception = e
                traceback_ = traceback.format_exc(10)

        if options.xunit:
            print '<testcase classname="regression" name="{0}" time="{1}">'.format(test.name,
                                                                                         time_taken.total_seconds() if time_taken else "")
        if exception:
            if options.xunit:
                print '<failure type="Exception"><![CDATA[\n' \
                      'STDOUT:\n{out}------------\n' \
                       'STDERR:\n{err}------------\n' \
                       'TRACEBACK\n{traceback}]]></failure>'.format(out=out, err=err, traceback=traceback_)
                # Note that we need to execute all tests even if previous ones failed for xunit
            else:
                print '> Test Failed with exception {0!r}'.format(e)
                print traceback_
                break
        else:
            differences = test.compare_outputs()
            if not differences:
                if not options.xunit:
                    print "> ALL OK. Runtime: {0}s".format(time_taken.total_seconds())
                    print
            else:
                string_differences = '\n'.join(differences)
                if options.xunit:
                    print '<failure type="Output Mismatch"><![CDATA[\n' \
                          'STDOUT:\n{out}------------\n' \
                          'STDERR:\n{err}------------\n' \
                          'MISMATCH:\n{mismatch}]]></failure>'.format(out=out, err=err, mismatch=string_differences)
                    # Again no break here
                else:
                    print '> Test FAILED, here are the differences between files:'
                    print string_differences
                    break
        if options.xunit:
            print '</testcase>'

    if options.xunit:
        print '</testsuite>'

if __name__ == '__main__':
    main()<|MERGE_RESOLUTION|>--- conflicted
+++ resolved
@@ -173,7 +173,6 @@
                                      expected_output.splitlines())
         return differences
 
-<<<<<<< HEAD
 def compare_ode_problems(output, expected_output):
 
 
@@ -203,11 +202,6 @@
         return "different lhs equations!! \nexpected=\n%s\nresult=\n%s" % (str(expected_problem.left_hand_side),
                                                                            str(result_problem.left_hand_side))
 
-
-
-
-def compare_tsv_with_float_epsilon(output, expected_output, epsilon=1e-6):
-=======
 def compare_tsv_with_float_epsilon(output, expected_output, epsilon=1e-7):
     def generate_dictionary_of_header_columns(lines):
         d = {}
@@ -215,7 +209,6 @@
             columns = line.split('\t')
             d[columns[0]] = columns[1:]
         return d
->>>>>>> cdf82f2f
     # Do nothing if things equal
     if output == expected_output:
         return []
