<<<<<<< HEAD
MEANS
==========
Moment Expansion Approximation method implementation with simulation and inference packages.
=======
# MEANS: python package for Moment Expansion Approximation, iNference and Simulation
>>>>>>> 7803b031

We present a free, user-friendly tool implementing an efficient [moment expansion approximation with parametric closures](http://scitation.aip.org/content/aip/journal/jcp/138/17/10.1063/1.4802475) that integrates well with the IPython interactive environment. Our package enables the analysis of complex stochastic systems without any constraints on the number of species and moments studied and the type of rate laws in the system. In addition to the approximation method our package provides numerous tools to help non-expert users in stochastic analysis.

## Documentation

### Tutorial
TODO

### API Reference
TODO

## Installation

### Dependancy: Sundials

Prior to installation of this package ensure [`sundials`](https://computation.llnl.gov/casc/sundials/main.html)
libraries are installed on your system.

The exact steps to install them will depend on your system and configuration.

Generally, the easiest way to install these packages is via the system's package manager.
For instance, on Mac OS X these libraries can be installed via [HomeBrew](http://brew.sh/):

    brew install sundials

If you are using ubuntu, you can use `apt-get` to install the packages:

    apt-get install libsundials-cvode1 libsundials-cvodes2 libsundials-ida2 libsundials-idas0 libsundials-kinsol1 libsundials-nvecserial0 libsundials-serial libsundials-serial-dev

Users of `anaconda` python distribution, could use the [recipe provided by `chemreac`](https://anaconda.org/chemreac/sundials) to install it:

    conda install -c https://conda.anaconda.org/chemreac sundials

At this point, make sure to note the path where the package manager installs the libraries to.
For instance, `apt-get` is likely to put the libraries to `/usr/lib` whereas anaconda is likely to put it in `/home/username/anaconda/lib`. Ensure this lib directory is in `LD_LIBRARY_PATH` variable.

    export LD_LIBRARY_PATH="/your/sundials/home/lib:$LD_LIBRARY_PATH"

Also note the directory prefix without the `lib` as you might need to specify this path as `--sundials-home`` when istalling `assimulo` (see the [troubleshooting section below](#symptom-tests-fail-with-no-module-named-sundials)).

On other linux systems one might need to compile the sundials libraries from source.
Visit [`sundials` homepage](https://computation.llnl.gov/casc/sundials/download/download.php) for 
instructions on how to obtain the latest release of the library.

For the newest release of `sundials`, follow instructions in the pdf distributed with the `sundials` source.
Ensure that `-DCMAKE_C_FLAGS=-fPIC` is set when installing.

If you are installing an older version of the library, then make sure that

`--enable-shared`, `--enable-static`, `--with-gnu-ld` 
and `--with-cflags=-fPIC` flags are set.
 
Similarly, ensure that the `--prefix` is set to `/usr/local`, or alternatively see [troubleshooting section below](#symptom-tests-fail-with-no-module-named-sundials).

### MEANS: Stable Release

TODO

### MEANS: Development Version

Once `sundials `libraries are installed correctly, the development version of this package can be installed by downloading the code, navigating to `src`
directory and typing::
```
    pip install -e .
```

Due to the way ``pip`` handles dependencies, you might need to install ``cython``, ``numpy`` prior to `means`:

```
    pip install cython
    pip install numpy
```

### Verifying Installation

Since a lot of things can go wrong during the installation, it is important to verify everything by running the test suite.
This can be done by running the test command in the setup suite:

```
    python setup.py test
```

No tests should fail if installation was successful. And one can proceed to the tutorial.

## Troubleshooting

### Symptom: Tests fail with `No module named sundials`

This error indicates that `assimulo` installation failed to find the sundials in the system path.
Please ensure that you set appropriate flags in `sundials` installation, as described in previous section and attempt
to reinstall assimulo as follows:

```
pip uninstall assimulo
pip install assimulo
```

If you installed the `sundials` libraries to prefix other than `/usr/local` (for instance, 
ArchLinux installs the library to `/usr` by default), install assimulo as follows:

```
pip install assimulo --install-option="--sundials-home=/your/sundials/installation/prefix"
```
Replacing the `/your/sundials/installation/prefix` with the appropriate prefix.

Once this is done try running tests again.

### Symptom: Tests fail with `ImportError: /usr/lib/libsundials_idas.so.0: undefined symbol: dscal_`

The symptom above indicates incorrect linkage between `libsundials_idas.so` and BLAS/LAPACK libraries.
A workaround for this issue is to add `libblas.so liblapack.so` to `LD_PRELOAD` environment variable.
To do this, make sure to set this environment variable first:

```
export LD_PRELOAD='libblas.so liblapack.so'
```

And then run everything else as usual.<|MERGE_RESOLUTION|>--- conflicted
+++ resolved
@@ -1,10 +1,4 @@
-<<<<<<< HEAD
-MEANS
-==========
-Moment Expansion Approximation method implementation with simulation and inference packages.
-=======
 # MEANS: python package for Moment Expansion Approximation, iNference and Simulation
->>>>>>> 7803b031
 
 We present a free, user-friendly tool implementing an efficient [moment expansion approximation with parametric closures](http://scitation.aip.org/content/aip/journal/jcp/138/17/10.1063/1.4802475) that integrates well with the IPython interactive environment. Our package enables the analysis of complex stochastic systems without any constraints on the number of species and moments studied and the type of rate laws in the system. In addition to the approximation method our package provides numerous tools to help non-expert users in stochastic analysis.
 
