\section{Results and Discussion} \label{results}



\subsection{Performance}\label{performance}
The temporal dynamics of a molecular system can be described by the \acrfull{cme}\cite{kampen_stochastic_2011}.
\acrfull{ssa}\cite{gillespie_general_1976} simulates these stochastic dynamics directly returning a set of individual trajectories for a list of particles observed.
In order to obtain accurate estimates of the average dynamic within a population of cell (\ie{} the mean dynamics), it is however necessary to perform multiple (often more than $10^4$) simulations.
Despite recent efforts \cite{niemi_efficient_2011,dittamo_optimized_2009,komarov_accelerating_2012} to provide fast implementation of this algorithm, computation remains extremely expensive. 
This time-complexity is a limiting factor in downstream analysis techniques, for
instance parameter inference that often requires repetition of these experiments for a large set of parameter values.

This particular limitation led to the development of approximations such as \acrfull{lna}\cite{komorowski_bayesian_2009} and \acrfull{mea}\cite{ale_general_2013}
 which model the mean behaviour directly, without evaluating the individual particle behaviours, and therefore can perform in a more realistic time.

Since the main driving force for development of these approximation algorithms is the potential reduction of the time taken to perform the analysis, 
it is paramount to make the implementation as efficient as possible.

In this section, we explore the implementation factors that influence the runtime of the algorithm, and describe the optimisations done to increase the its performance.
In particular, we show that symbolic computations can be limiting the algorithm and explain the techniques used to optimised them.
We also quantify the increase in performance we achieved and show that it is several orders of magnitude faster than the original \mat{} prototype.
In addition, we explore other limiting factors we have less control of, such as the choice of \gls{ode} solver, and discuss their potential implications to the analysis of biological systems.

\subsubsection{Optimising \acrlong{mea}}
\label{sec:optimising_mea}

\gls{mea} involves derivation of a system \gls{ode}s from a model.
This procedure\cite{ale_general_2013}, involves lengthy symbolic calculations.
Even for very simple models (\eg{} three species, five reactions), they cannot be realised manually.
The number equations in the generated \gls{ode} system, for a model with $s$ species and up to moments of order $o$ can be estimated by the following equation: 
\begin{equation}
    \text{Number of equations} = {{s + o} \choose {s}} - 1
    \label{eq:number_of_equations}
\end{equation}
As a consequence, the complexity of the calculation is predicted to increase exponentially with the number of species in the system and the \gls{maxord} of moments. 
For example, in a system with five species, performing \gls{mea} up to moments of order 2, 3, 4 and 5, results in an \gls{ode} system with 20, 55, 125 and 251 equations, respectively. 

%In order to perform symbolic computations, we have used \sympy{} \cite{sympy_development_team_sympy:_2014}; a \py{} implementation of
%the symbolic computation routines.

In order to increase the scalability of the method, we have identified significant bottlenecks in our procedures using \py{} profiling tools.
We have then attempted to iteratively remove these bottlenecks one by one. Figure~\ref{fig:mea_speed} shows the cumulative effects of different optimisations.
The performance assessment were realised on algorithm when performing log-normal closure in order to show the effect of improvements specific to parametric closure (fig.~\ref{fig:mea_speed}d). 

\begin{figure}[tbh]

\includegraphics[width=0.95\textwidth{}]{../figure_mea_speed/mea_speed.pdf}
\caption{\emph{Cumulative performance improvement of symbolic 
calculations resulting from optimisation}.
The processing time for computing log-normal closure on \pft{} model with different \gls{maxord}s were measured for original Matlab implementation (a) and different optimisations (b$-$f).
In a first place, the calls to \texttt{sympy.simplify()} where removed (b). 
Then, \texttt{sympy.xreplace()} was used instead of \texttt{sympy.substitute()} (c). 
Generating an $(n-s) \times (n_2-s + 1)$ matrix (d), as opposed to an $(n-s) \times (n-s + 1)$ one, also increase speed.
Implementing a simplified equation solver instead of using \texttt{sympy.solve()} also resulted in a significant speed-up (e). 
Finally, caching (memorisation) \texttt{sympy.diff()} allowed even better performance.
The time complexity appears exponential ($O(2^n)$, where $n$ is the maximal moments order) in every case, 
%Interestingly, the slopes between, a ($0.95$) and c ($0.58$), and b ($0.62$) and c were significantly different ($p-value <10^{-15}$ and $p-value = 3 \times 10^{-4}$, respectively; t-test on the slopes of the linear regression). 
%No significant difference was found between the slopes of the subsequent optimisations (c$-$f). 
%However, the intercepts were significantly smaller between each consecutive optimisations after c) ($p-value < 10^{-6}$ for all; t-test on the intercepts of the linear regression).
Nine replicates were performed on the same CPU. 
For optimisation c$-$f, values corresponding to \gls{maxord} moments lower than two were removed because of the inherent inaccuracy in measuring very short durations.
}
\label{fig:mea_speed}
\end{figure}

\quentintodo{move the stats here}

Reorganising, profiling and rewriting the code resulted in incremental significant performance improvements of symbolic computations in \means{} compared to the original \mat{} code.
For instance, with the same \pft{} system and closure method, 
we predict that computation up to \gls{ode}s up $8^{th}$ order will take 46 minutes with \means{}, 5 hours after the first optimisation (fig.~\ref{fig:mea_speed}b) and as much as 148 days with the original implementation.
These improvement have allowed us to explore the performance of MEA in higher depth, and will hopefully contribute to make \gls{mea} realistically usable for systems with more species and reactions.

\subsubsection{Evaluating Expressions Efficiently}
\label{sec:evaluating_expressions_efficiently}

As mentioned in the introduction to this section, the reduction of computational cost was the main reason for developing of approximation methods.
In order to be able to explore the approximation methods in more depth,
we needed to make the generation of the set of equations as efficient as possible, as mentioned in the previous section.

Generating a set of equations (\ie{} and \gls{ode} problem) is generally only the first step.
In most cases, the result is used to perform simulations with different parameters.
As a consequence, the same \gls{ode} problem will be generated once, and used many times.
Typically, a user would spend some time to generate an set of equation using \gls{mea}, and then use this \gls{ode} problem to perform hundreds of simulations.
Therefore, it was extremely important to assess and try to improve numerical evaluation performance.
 
%Even though it is a great improvement from the original prototype, 46 minutes is still a long time to wait for the computer to do the number crunching. 
%We can accept to wait this long, however, as we only need to do that once for a set of equations -- the next time we intend to do that, we can just read the previous set from a file.

%Evaluating these expressions is a completely different story however.
%Since we need to evaluate each expression hundreds, if not thousands of times when performing the simulations of the system,
% we want to make these tasks as efficient as possible, as every microsecond counts. 

In order to minimise the overhead of computations, we use the {\tt autowrap} module, built into {\tt sympy} to compile our numeric expressions into \texttt{C}
and then wrap the same \py{} interface around them so the end user does not see any difference.
This process bears some overhead, of course, as the system needs to be compiled for every simulation.

We notice that the expressions for a given set of equation could be compiled once and reused for all subsequent simulations on this set of equations.
Therefore, we used caching to keep precompiled expressions in memory.
 
As a consequence, the overhead is present only in the first evaluation of expressions, whilst all other evaluations are an order of magnitude faster.
This performance improvement is illustrated in the tutorial \autoref{sec:reuse_of_simulation_objects}.

\subsubsection{Comparing the Performance of Different \gls{ode} Solvers}

The symbolic expression evaluation speed, whilst incredibly important, contributes only partially to the scalability of the simulation procedures.
The performance of numerical \gls{ode} solvers themselves also plays a critical role.

These solvers differ by their respective options, heuristics or algorithms.
Choice of the \emph{best} solver for an \acrlongpl{ode} system depends very much on the particular problem to simulate.
However certain solvers tend to be more generally adopted than others\cite{andersson_workbench_2012}.

CVODE\cite{hindmarsh_sundials_2005} is an example of one of the most widely used solvers.
As described in \autoref{sec:ode_simulations}, we implement two variants of this solver, \verb#ode15s# and \verb#cvode#.
Both solvers point to the same back-end implementation of CVODE provided by \verb#assimulo# package\cite{andersson_christian_assimulo:_????}.
The only diference is that \verb#ode15s# solver's default parameters mimics the eponymous \mat{} solver.

In order to measure the runtime performance of the solvers, we performed a set of simulations of the \acrlong{mea} of the \pft{} model.
We deliberately chose two sets of parameters: one that we know is fairly stable and easy to simulate with, so called \emph{safe} parameter set,
and another parameter set that is known to cause the trajectories to become stiff and therefore cause problems to the solvers.
We call the latter parameter set the \emph{unsafe}.
 
\begin{figure}[tb]
   \centering
   \begin{subfigure}[t]{0.45\textwidth}
       \includegraphics[width=\textwidth]{../pipeline/task-output/solver-runtimes/runtimes-ode15s.pdf}
       \caption{\texttt{ode15s}}
       \label{fig:runtimes-safe-unsafe-ode15s}
   \end{subfigure}
   ~
   \begin{subfigure}[t]{0.45\textwidth}
       \includegraphics[width=\textwidth]{../pipeline/task-output/solver-runtimes/runtimes-euler.pdf}
       \caption{Euler}
       \label{fig:runtimes-safe-unsafe-euler}
   \end{subfigure}
   
    \caption{Comparison of the time taken for the {\tt ode15s} and Euler solvers to simulate a system, with respect to two parameter sets.
     The ``safe'' parameter set is very stable, while the ``unsafe'' one leads to stiff problems, which are harder to solve.
    The time axis is in log-scale. Regression lines through the marked points is represented.
    Note that the number of equations increases exponentially with maximum order, essentially making this a log-log plot.}
\label{fig:runtimes-safe-unsafe}
\end{figure}

\texttt{ode15s} solver was more performant for the safe parameter set (fig.~\ref{fig:runtimes-safe-unsafe-ode15s}).
Heuristic solvers tend to automatically adjust the step size depending on the problem in hand, adjusting for the rate of stochastic events being simulated.
It is therefore expected that they would perform worse for stiff problems, where the timeframes between the events become shorter and shorter, which requires more time steps.

In contrast, Euler solver, uses a constant step size, thus the runtimes for the two parameter sets are equal (\autoref{fig:runtimes-safe-unsafe-euler}).

Since \gls{ode} solvers are inherently heuristic, their CPU performance may suffer considerably for unstable systems.

Besides CVODE solvers, our package is able to perform simulations with seven other solvers, using completely different algorithms.
The complete list of available solvers used is available in the documentation\citationneeded{refer to docs}.
Naturally, we were then interested in assessing, in the same fashion, all nine available solvers for these two parameter sets (\autoref{fig:solver-runtimes}).
This exhaustive analysis reviled that \texttt{ode15s} was the most performant solver for this problem.
It outperformed other solvers for both safe and unsafe parameter sets.
Interestingly, \texttt{dopri5} appeared to scale better for unsafe parameter sets, and could be interesting when working with high \gls{maxord}s.
Surprisingly, \texttt{rodas}, which has been described as an very competitive solver for stiff \gls{ode}\cite{sandu_benchmarking_1997},
performed poorly on this case.

Using an appropriate solver can improve numerical performance by an order of magnitude (\autoref{fig:solver-runtimes}).
Therefore, we advise users to benchmark different solvers on their specific problems if numerical evaluation speed is critical (\ie{} for parameter inference).
In addition, advanced users can optimise the numerous options of each solvers in order improve performance.
Although we cannot conclude that \texttt{ode15s} is the fastest solver for all \gls{mea} problems,
it seems to be a reasonable default solver.

\begin{figure}[bt]
    \centering
    \includegraphics[width=\textwidth]{../pipeline/task-output/solver-runtimes/runtimes-all.pdf}
    \caption{\emph{Comparison of all solver runtimes.}
    The runtime of nine different solvers were compared for a safe (left side) and an unsafe (right side) parameter set.
    Regression lines through the marked points is represented in a different colour for each solver.
    Solvers are sorted, top to bottom, by increasing performance in the legend.
    \texttt{ode15s} was globally the fastest solver.
    }
    \label{fig:solver-runtimes}
\end{figure}


In order to improve performance, we have compared solvers on the basis of their speed.
However, they also differ in their accuracy and stability. 
In fact, most solvers trade-off accuracy and speed\cite{sandu_benchmarking_1997}.
This was investigated in  \sauliustodo{ref to new section once I create it}.

\subsection{Moment Expansion and Closure}

In \gls{mea} the time derivative of each central moment (moments of orders higher than one) is expressed in terms of higher order moments.
This behaviour has no upper bound and continues up to moments of infinite order.
Since we cannot evaluate these expressions in the limit analytically, it is necessary to ``close'' the expansion by providing a closed form for the higher order moments.
This also makes the method an ``approximation" rather than an exact method.

In the original work \cite{ale_general_2013}, higher order central moments are assumed to be equal to zero.
This is very convenient, but remains a strong and not necessarily valid assumption.

As an alternative, parametric probability distribution can be used to express moments of arbitrary orders.
For instance, a multivariate normal distribution is parametrised only by means (\ie{} first order raw moment)
and a covariance matrix (\ie{} second order central moments).
As a consequence, it is possible to express any arbitrary moment from means, variances and covariances.
A promising area of research involves closing moment expansion by parametric forms for highest order central moments (instead of assuming them to be null).
Preliminary work \cite{lakatos_preparation_2014} suggests that using a parametric distributions for \gls{mea} is, in some cases, a better approximation.
In addition, Ale \emph{et al.} predicted that ``including more moments would improve the estimation''\cite{ale_general_2013}.

The dramatic improvement in performance compared to the \mat{} prototype (see \autoref{sec:optimising_mea}) has rendered the exploration of higher-order and parametric moment closures possible.
Therefore, we were naturaly interested in investigating the effect of \gls{maxord} and different type of closures on the quality of the approximation.
Figure~\ref{fig:max_order_and_closure_on_distance_summary} summarises our results on the \pft{} model. 
The detail of generated trajectories for two representative \gls{maxord}s and one species are shown in
\autoref{fig:max_order_and_closure_on_distance_trajectories}.

\begin{figure}[t]
    \centering
    \includegraphics[width=0.95\textwidth]{../pipeline/task-output/FigureP53Summary/FigureP53Summary-pdf-7.pdf}
    \caption{\emph{Effect of different closure methods and \gls{maxord} on simulation accuracy}. The \pft{} system was modelled using \gls{mea} with five types of closure and for \gls{maxord} up to seven.
Resulting trajectories were all compared to an average of 5000 \gls{ssa} simulations using sum of square distance.
Distance is in log scale. Missing values indicate solver failure for that particular set of parameters.}
    \label{fig:max_order_and_closure_on_distance_summary}
\end{figure}

The \pft{} system, with parameters from \cite{ale_general_2013}, was investigated.
As mentioned above approximation accuracy is expected to increase with the \gls{maxord}, \ie{} distance to \gls{ssa} obtained should decreases
 as \gls{maxord} increases.
For normal and scalar closures, we observe this trend up to \gls{maxord} of six.
However, this does not stand for seventh order moment.

Normal distribution closure, with maximum order of seven, performed worse than the sixth order and fith order for the same closure (fig.~\autoref{fig:max_order_and_closure_on_distance_summary}).
We could not obtain the result for the seventh order closure using the standard scalar and univariate normal closure
because the ODE solver failed to simulate the problem.
This usually indicates a ``stiff'' \gls{ode} problem\citationneeded{stiff odes}.
In this case, the trajectories generated seem to `mismatch' the trajectory obtained from the \gls{ssa} simulations by
large a margin (fig.~\autoref{fig:max_order_and_closure_on_distance_trajectories}, right panel).
% (\emph{purple line, subplot on the right-hand-side}).

The reason for this behaviour is uncertain. It could either be a limitation of the approximation method, or a numerical limitation of the available \gls{ode} solver.
It is hard to know which explanation is more likely since we cannot test the two hypotheses separately.
Interestingly, we observed a similar behaviour with all of the solvers tested, which is further explored in \sauliustodo{link to my section where we study the phenomenon on larger scale with different solvers}.

Note that for even \gls{maxord}s, normal and scalar closure methods return identical result.
It means that when the \gls{maxord} is even,  the parametric expression of an odd (the next) order moment was used for closure.
Normal distribution is symmetrical. One consequence is that odd central moments are always zero.
For instance, the skewness (\ie{} third order central moment) of a normal distribution is zero.
Therefore, this behaviour is perfecty normal.


\begin{figure}
    \centering
    \includegraphics[width=0.95\textwidth]{../pipeline/task-output/FigureP53Simple/FigureP53Simple-pdf-7.pdf}
%~
    \caption{\emph{Complete trajectories of a single species (\pft) for max order three and seven are shown} 
    Black lines indicate the average of \gls{ssa} simulations. 
    Missing lines, compared to the legend in \autoref{fig:max_order_and_closure_on_distance_summary} indicate solver failure.}
    \label{fig:max_order_and_closure_on_distance_trajectories}
\end{figure}

 
For log-normal closure, the ground-truth trajectory seems to be well approximated when the \gls{maxord} is three.
However the approximation becomes less and less accurate for higher \gls{maxord} moments.
A deeper look at the trajectories indicate that, in this latter case,
oscillations are damped too quickly. (fig.~\autoref{fig:max_order_and_closure_on_distance_trajectories}, red lines, right panel).
This contrasts with normal closure, where the oscillation amplitude increases.

Interestingly, for even \gls{maxord} (\ie{} 2, 4, 6) log-normal closures generated \gls{ode}s which, despite our efforts, could not be numerically solved.

Finally, it seems that the results obtained from multivariate distribution closures and univariate distribution closures,
 which do not model the covariance terms, are the similar for this particular system.
This is not true for all of the systems.
For instance, we have observed that in the \emph{hes1}, it is advantageous to model covariance (data not show).
\quentintodo{put hes1 exple if time}

Surprisingly, higher order moment closure did not necessarily result in better approximations.
In addition, our results indicate that there might be a complex interaction between the type of closure and the \gls{maxord}.
Unfortunately, this makes it difficult to define \emph{a priori} which closure and \gls{maxord} should be used for a given system.
These unexpected results lead us explores this phenomenon on wider scale of parameters\sauliustodo{link to the section}.

\subsection{Choice of Parameters Affects \acrshort{mea} Accuracy}
\label{sec:hit-and-miss}

\begin{figure}
    \centering
    \foreach \order in {1,...,4}{
        \begin{subfigure}[t]{0.45\textwidth}
            \includegraphics[width=\textwidth]{{../pipeline/task-output/FigureHitAndMiss/FigureHitAndMiss-pdf-\order-scalar-True-0.0_40.0_0.1-ode15s--5000-0.1}.pdf}
            \caption{Max order $= \order$}
            \label{fig:hit-and-miss:ode15s:\order}
        \end{subfigure}
        ~
    }
    
    \foreach \order in {5,...,7}{
        \begin{subfigure}[t]{0.31\textwidth}
            \includegraphics[width=\textwidth]{{../pipeline/task-output/FigureHitAndMiss/FigureHitAndMiss-pdf-\order-scalar-True-0.0_40.0_0.1-ode15s--5000-0.1}.pdf}
            \caption{Max order $= \order$}
            \label{fig:hit-and-miss:ode15s:\order}
        \end{subfigure}
        ~
    }
    \caption{\emph{Contour plots of the sum-of-squares distance between the \gls{mea} approximated trajectory and the \gls{ssa} simulated trajectory for scalar closure and \texttt{ode15s} solver}.
    The grid of distances was calculated by sampling each of the two parameters $c_2$ and $c_4$ at $0.1$ intervals and comparing the simulated trajectories to the \gls{ssa} trajectory.
    Areas where \gls{ode} solver has failed are marked by black-and-white stripes.
    The four points indicated with $\bullet$, $\ast$, $\times$ and $\blacksquare$ represent sets of interests studied in other figures.
    The set of parameters used in \autoref{fig:max_order_and_closure_on_distance_summary} is indicated by a $\star$.
    Note that as the maximum order parameter increases, so does the relatively low-distance area.
    However, the area in which the system is stable shrinks at a similar rate.
    It also appears that even \gls{maxord}s are more stable than the odd ones.}
    
    \label{fig:hit-and-miss:ode15s}
\end{figure}

In the previous section, we address the difficulty to predict which \gls{maxord} to use in order to optain the best approximation of the true behaviour of the system \emph{a priori}.
In this section we explore this behaviour in a global scale.
We were interested in how the choice of parameters affect both the ability of the \gls{ode} solvers to generate the trajectories and
the quality of these trajectories.

In order to achieve this, we first fixed all the parameters of \pft{} model but $c_2$ and $c_4$ to the same values as in previous section.
The remaining two parameters were varied by $0.1$ increments of within the ranges $c_2 \in [1.5, 2.7)$ and $c_4 \in [0.6, 2.7)$ (where previously $c_2=1.7$ and $c_4=0.93$).
For ever every combination of these parameters, the average of \gls{ssa} $5000$ trajectories was generated as ground truth data.

We then used the simulation routines in the \means{} package in order to generate a similar collection of approximated trajectories for each of these parameter sets.
<<<<<<< HEAD
Parameter that resulted in solver failures were also recorded.
We then computed the sum-of-squares distances between each of the simulated trajectories and the \gls{gssa} average, for the same parameter set.
=======
The parameter sets for which the solvers failed to produce a result were also recorded.
We then computed the sum-of-squares distances between each of the simulated trajectories and the \gls{ssa} average, for the same parameter set.
>>>>>>> 4cefecc0
Results are summarised by sets of contour plots (see \autoref{fig:hit-and-miss:ode15s}) which we discuss bellow.

\begin{figure}
    \centering
    \foreach \order in {1,2,4,7}{
        \begin{subfigure}[b]{0.25\textwidth}
            \includegraphics[width=\textwidth]{{../pipeline/task-output/FigureSSAvMEATrajectory/FigureSSAvMEATrajectory-pdf-\order-scalar-True-p53-90.0_0.002_1.6_1.1_2.1_0.96_0.01-70.0_30.0_60.0-0.0_40.0_0.1-ode15s--5000}.pdf}
            \caption{Max order $= \order$}
            \label{fig:hit-and-miss:bullet:\order}
        \end{subfigure}
        \hspace{-15pt} % compress the whitespace in each figure
    }
   \caption{\emph{The trajectories simulated for the parameter set marked by $\bullet$ symbol in \autoref{fig:hit-and-miss:ode15s} stay relatively similar as higher order moments are incorporated to the approximation.} Only one of the three species in the model is shown. The distance measure in the bottom right corner shows the distance computed for only these species.
   Note how similar are the trajectories pictured, despite the increasing order of the moment expansion.
   The trajectories for max order parameter that were not shown, are similar
    to the trajectories 2, 4 and 7 displayed in this figure (subplots\ref{fig:hit-and-miss:bullet:2}, \ref{fig:hit-and-miss:bullet:4}, \ref{fig:hit-and-miss:bullet:7}).}
   \label{fig:hit-and-miss:bullet}
\end{figure}

The distance landscape was not uniform. For instance, distance to \gls{ssa} could range from $100$ to $10^9$ (\autoref{fig:hit-and-miss:ode15s:1}).
Some areas of the parameter space seem to be easier to approximate than others.
Interestingly, in these areas, even the first-order moments are sufficient to capture the overall behaviour of the system accurately.
\autoref{fig:hit-and-miss:bullet:1} plots the first-order trajectories associated with the one of the easy-to-approximate parameters (indicated by $\bullet$ in the contour point).
We observe the typical damped oscillatory behaviour of the \gls{ssa} trajectory,
which results from individual trajectories stochastically getting out-of-phase with each other\cite{ale_general_2013}.
This observation rules out the hypothesis according to which the system behaviour becomes qualitatively different in this region of the parameter space. 
For this set of parameter, the approximation method is accurate even when \gls{maxord} is one.  
Interestingly, the approximated trajectories where almost the same regardless of \gls{maxord} (\autoref{fig:hit-and-miss:bullet}).
This indicates that, for this parameter set, the value of \gls{maxord} play little, if any, role.

Conversely, we can also see regions of the parameter space where the approximation seems to perform poorly,
\ie{} the bottom-right corner of the \autoref{fig:hit-and-miss:ode15s:1}.
This already hard-to-approximate area seems to have mountains of even harder to approximate values, such as the one indicated by a $\times$ symbol.
The trajectories at this last parameter set, together with the trajectories for the parameter set marked with a $\blacksquare$, are shown in \autoref{fig:hit-and-miss-interesting-points:ode15s:1}.
We can see that the oscillations for the $\blacksquare$ parameters are increasing, and not reducing, in amplitude -- completely opposite to what we observe in the \gls{ssa} data.
The amplitude becomes so large that the trajectory takes negative values for the concentrations (which is obviously incorrect).
 
The simulated trajectory for the $\times$ symbol, on the other hand, just plummets into the large negative values and does not recover.
Despite the fact that the concentrations obtained are not realistic, the trajectories generated do not match the true behaviour of the system.
Therefore both of these trajectories are not acceptable approximations of the true dynamic.


\begin{figure}
    \begin{subfigure}[t]{0.45\textwidth}
        \includegraphics[scale=0.6]{{../pipeline/task-output/FigureSSAvMEATrajectory/FigureSSAvMEATrajectory-pdf-1-scalar-True-p53-90.0_0.002_2.4_1.1_0.7_0.96_0.01-70.0_30.0_60.0-0.0_40.0_0.1-ode15s--5000}.pdf}
        \caption{Parameters ($\blacksquare$)}
        \label{fig:hit-and-miss-interesting-points:ode15s:1:blacksquare}
    \end{subfigure}
    ~
    \begin{subfigure}[t]{0.45\textwidth}
        \includegraphics[scale=0.6]{{../pipeline/task-output/FigureSSAvMEATrajectory/FigureSSAvMEATrajectory-pdf-1-scalar-True-p53-90.0_0.002_2.5_1.1_1.8_0.96_0.01-70.0_30.0_60.0-0.0_40.0_0.1-ode15s--5000}.pdf}
        \caption{Parameters ($\times$)}
        \label{fig:hit-and-miss-interesting-points:ode15s:1:times}
    \end{subfigure}
    \caption{\emph{The \gls{mea} approximated and \gls{ssa} simulated trajectories for the indicator points in the \autoref{fig:hit-and-miss:ode15s:1}}.
    Only one of the three species in the model is shown. The distance measure in the bottom right corner shows the distance computed for only these species.
    Note the different $y$ axis scale for the plots.}
    \label{fig:hit-and-miss-interesting-points:ode15s:1}     
\end{figure}

When \gls{maxord} order is set to two (\autoref{fig:hit-and-miss:ode15s:2}), the high-distance area contour seems to be smaller.
As a consequence, the $\times$ and $\blacksquare$ parameters are in a lower-distance zone.
The resulting trajectories for these two parameter sets are shown in \autoref{fig:hit-and-miss-interesting-points:ode15s:2}.
The trajectory for the parameter set $\blacksquare$ is particularly interesting (\autoref{fig:hit-and-miss-interesting-points:ode15s:2:blacksquare}) as it seems to show the oscillations that increase,
and then decrease in amplitude.
The behaviour for the other parameter set shows damped oscillations.
However, damping is too slow to match the results from the stochastic simulations.

\begin{figure}
    \begin{subfigure}[t]{0.45\textwidth}
        \includegraphics[scale=0.6]{{../pipeline/task-output/FigureSSAvMEATrajectory/FigureSSAvMEATrajectory-pdf-2-scalar-True-p53-90.0_0.002_2.4_1.1_0.7_0.96_0.01-70.0_30.0_60.0-0.0_40.0_0.1-ode15s--5000}.pdf}
        \caption{Parameters indicated by $\blacksquare$}
        \label{fig:hit-and-miss-interesting-points:ode15s:2:blacksquare}
    \end{subfigure}
    ~
    \begin{subfigure}[t]{0.45\textwidth}
        \includegraphics[scale=0.6]{{../pipeline/task-output/FigureSSAvMEATrajectory/FigureSSAvMEATrajectory-pdf-2-scalar-True-p53-90.0_0.002_2.5_1.1_1.8_0.96_0.01-70.0_30.0_60.0-0.0_40.0_0.1-ode15s--5000}.pdf}
        \caption{Parameters ($\times$)}
        \label{fig:hit-and-miss-interesting-points:ode15s:2:bullet}
    \end{subfigure}
    \caption{\emph{The \gls{mea} approximated and \gls{ssa} simulated trajectories for the indicator points in the \autoref{fig:hit-and-miss:ode15s:2}}.
    Only one of the three model species is shown.
    The distance measure in the bottom left corner is only for the species in the plot.}
    \label{fig:hit-and-miss-interesting-points:ode15s:2}     
\end{figure}

For even higher order moment expansions, we can see the solvers starting to produce abnormal results. 
For instance, the solver (\texttt{ode15s}) fails to simulate trajectories for a parameter set ($\blacksquare$)
when the moment expansion is performed up to three moments (\autoref{fig:hit-and-miss:ode15s:3}). 
Other \gls{ode} solvers also struggle to produce any trajectories in this case (data not shown)
\sauliustodo{This is individual-report material -- let's make it a "supplementary figures" alternative}.

As seen in the \autoref{fig:hit-and-miss:ode15s}, solvers tend to perform slightly better when the moment expansion is closed at even numbers. We can hypothesise that this indicates some implicit
pairing between odd and even moment orders. This pairing would makes the systems unstable when the higher order moments to be set set to zero are even (what happens when max order is odd).

From \autoref{fig:hit-and-miss:ode15s:4} we can see that the parameter $\times$ gets into a lower distance tier in when \gls{maxord} is set to 4.
 This point then lays at the border
between the two tiers when \gls{maxord} is set to 6 (\autoref{fig:hit-and-miss:ode15s:6}).
The approximations at the parameter set marked with an $\ast$ become better as the low-distance area grows,
and the trend continues for all of the \gls{maxord} data we have, as illustrated by \autoref{fig:hit-and-miss:ast}.

\begin{figure}
    \centering
    \foreach \order in {1,3,5,7}{
        \begin{subfigure}[b]{0.25\textwidth}
            \includegraphics[width=\textwidth]{{../pipeline/task-output/FigureSSAvMEATrajectory/FigureSSAvMEATrajectory-pdf-\order-scalar-True-p53-90.0_0.002_2.0_1.1_1.8_0.96_0.01-70.0_30.0_60.0-0.0_40.0_0.1-ode15s--5000}.pdf}
            \caption{Max order $= \order$}
            \label{fig:hit-and-miss:ast:\order}
        \end{subfigure}
        \hspace{-15pt} % compress the whitespace in each figure
    }
   \caption{\emph{The trajectories simulated for the parameter set marked by $\ast$ symbol in \autoref{fig:hit-and-miss:ode15s} become progressively better as higher order moments are incorporated to the approximation.} Only one of the three species in the model is shown. The distance measure in the bottom right corner shows the distance computed for only these species.
   Note the decreasing amplitude of solver trajectories that comes closer to the \gls{ssa} solution as more moments are incorporated. 
   }
   \label{fig:hit-and-miss:ast}
\end{figure}

To summarise, the performance of the \gls{mea} approximation using scalar moment closure strongly depends on the parameters being approximated.
Some areas of the parameter space are well approximated regardless of \gls{maxord}.
In contrast, some regions are poorly approximated for any value of \gls{maxord}.
Between these two extreme cases, the approximation tends to become more and more accurate as higher order moments are included, as expected\cite{ale_general_2013}.
Numeric \gls{ode} solvers tend to be more stable for even values of \gls{maxord}.
This lack of stability has an interesting side effect that is most pronounced
for an order of 7 (\autoref{fig:hit-and-miss:ode15s:7}), where it seems that, within the studied parameter space, approximations of the true behaviour are
 either accurate, or the \glspl{ode} solvers fail.


\subsubsection{Effect of Log-Normal Closure}


\begin{figure}
    \centering
    \foreach \order in {2,...,7}{
        \begin{subfigure}[t]{0.45\textwidth}
            \includegraphics[width=\textwidth]{{../pipeline/task-output/FigureHitAndMiss/FigureHitAndMiss-pdf-\order-log-normal-True-0.0_40.0_0.1-ode15s--5000-0.1}.pdf}
            \caption{Max order $= \order$}
            \label{fig:hit-and-miss:ode15s:log-normal:\order}
        \end{subfigure}
        ~
    }
    \caption{\emph{Contour plots of the sum-of-squares distance between the \gls{mea} approximated trajectory and the \gls{ssa} simulated trajectory for log-normal closure and \texttt{ode15s} solver}.
    The contour landscape has been computed in exactly the same manner as in \autoref{fig:hit-and-miss:ode15s} and the data interpretation can be performed in the same fashion. 
    Note that the distance values are much lower than the ones observed for scalar closure in general, directly indicating the log-normal moment closure approach to be promising. Interestingly, the decrease in the distance between \gls{ssa} and the simulated trajectory comes with the price of the system being less stable in general. Contrary to the pattern observed for scalar closure (\autoref{fig:hit-and-miss:ode15s}), even order moment closures seem to be more stable in log-normal scenario.}
    
    \label{fig:hit-and-miss:ode15s:log-normal}
\end{figure}

We were interested to generalise our findings for other closure methods.
 
Therefore, we repeated the same procedure log-normal distribution closure.
Globally, the distances between the approximated and the empirical trajectories
(\autoref{fig:hit-and-miss:ode15s:log-normal}) was much smaller than for scalar closure (\autoref{fig:hit-and-miss:ode15s}).
Unfortunately, this decrease in distances was corelated with an increase of the unstable area (\ie{} where the solver fails).

For instance, the \verb"ode15s" solver fails to produce a single trajectory for \gls{maxord} of 6. 

Similarly to the scalar closure, the stability seems to be different for even and odd closure orders. 
<<<<<<< HEAD
Rather surprisingly, this pattern is opposite between the two methods: scalar closure is more stable when \gls{maxord} is even,
whereas log-normal closure tends to be more stable for the odd \glspl{maxord}.
%
%Due to this inherent instability of the log-normal closure, the paradoxical observation, where the approximation is reasonable,
% provided that it is computable, as seen in high-order scalar closures (\autoref{fig:hit-and-miss:ode15s:7}) is more pronounced for log-normal closure method and is observable even at low-order
% moments.

For this system, log-normal closure seem to provide either a reasonably accurate approximation or result in numerical solver failure
This is consistent with the preliminary results of log-normal closure investigations\cite{lakatos_preparation_2014}.
These result indicate that using parametric closure can improve approximation.

In conclusion, quantitative claims about the accuracy of \gls{mea} for a single parameter set must be taken with a caution.
Our result suggest that accuracy depends strongly on the region of the parameter space and cannot be generalise from a single point to the entire space.

However, general patterns can be observed when a large parameter space is considered at once. 
For instance, we were able to observe that log-normal parameter closure does better, on average, than scalar closure for the parameter ranges investigated. 
Similarly, the average approximation accuracy increases as the maximal moment order increases, but this has a negative impact on the solver stability.
Finally, there seems to be some pairing between odd and even \gls{maxord}, 
that causes scalar closures with odd \gls{maxord} to become very unstable.
The same observation is valid for log-normal closure methods, but for even maximal moment orders.
=======
Rather surprisingly, this pattern is opposite between the two methods -- scalar closure is more stable when maximum expansion order is set to even numbers, whereas the log-normal closure tends to be more stable for the odd ones.

Due to this inherent instability of the log-normal closure, the paradoxical observation, where the approximation is reasonable, provided that it is computable, as seen in high-order scalar closures (\autoref{fig:hit-and-miss:ode15s:7}) is more pronounced for log-normal closure method and is observable even at low-order moments.

These results are consistent with the preliminary results of log-normal closure investigations\cite{lakatos_preparation_2014}\todo{Can I cite Eszter here?}, and further indicate the promise of this work.

In conclusion, quantitative claims about the performance of \gls{mea} for a single parameter set must be taken with a grain of salt, as such performance depends strongly on the region of the parameter space that is being approximated and cannot be generalised for the whole parameter space.
However, general patterns can be observed when a large parameter space is considered at once. For instance, we were able to observe that log-normal parameter closure does better than scalar closure for the parameter ranges investigated on average. 
Similarly, the average approximation accuracy increases as the \gls{maxord} increases, but this has a negative impact on the solver stability.
Finally, there seems to be some pairing between odd and even order moments, that causes scalar closures with odd \gls{maxord}s become very unstable. The same observation is valid for log-normal closure methods, yet for even \gls{maxord}s.
>>>>>>> 4cefecc0

\subsection{Parameter Inference using \acrlong{mea}}
\label{sec:results:inference}
Parameter inference procedure aims to obtain the correct parameter values for the system by exploring the parameter space and comparing the simulation trajectories with the experimental data.

To study the performance of the parameter inference procedure using \acrlong{mea},
we generated $5000$ \acrfull{ssa} simulations of the \pft{} with a certain parameter set. 
We believe this number of \gls{ssa} simulations is sufficient to capture the behaviour of this simple system in full.
Then, we used the average as an observed dataset from which to infer parameters.
In this way, we know exactly the values for the true parameters for every inference procedure.

In order to determine the accuracy of inference, we used the \pft{} model expressed only in terms of the first order moments.
This approximation was bound to be very inaccurate for the particular system, as higher order moments are necessary to capture the damped oscillations present in the means of \gls{ssa} simulations\cite{ale_general_2013}.


%\begin{figure}parameter pairs are pictured
%\centering
%\includegraphics[width=0.9\textwidth]{{../pipeline/task-output/SevenDimensionalInferenceFigure/SevenDimensionalInferenceFigure-pdf-ode15s--sum_of_squares-5000}.pdf}
%\caption{\emph{Distance landscape based on inference using all the parameters in \pft{} model.}
%In the parameter inference procedure, all seven parameters were free and started from the correct values.
%The parameters are aligned both horizontally and vertically to display the distance landscape obtained by comparing inferred trajectories with \gls{ssa} trajectories.}
%\label{fig:7_dimensional_parameter_space}
%\end{figure}


We deliberately started the inference from the correct parameter values, expecting an immediate convergence (\ie{} no movement in the parameter space).
Surprisingly, when parameters were free, the inference procedure was able to find a set of parameters, but very different from the correct ones, for which observed and theoretical trajectories are extremely similar (see \autoref{fig:range-free-parameter-inference}).
This result was unexpected, because, as mentioned previously, higher order moments are believed to be necessary to capture the complex behaviour of the system.

\begin{figure}
    \centering
    \includegraphics[width=0.95\textwidth]{{../pipeline/task-output/FigureInferenceStartEndSSA/Range-free-parameter-inference}.pdf}
    \caption{\emph{Incorrectly inferred parameter values can generate trajectories matching the empirical data at \gls{maxord} of $1$.}
Each column represents one species in the \pft{} model. 
The starting trajectories (red) were generated based on the true parameter values, 
as the inference procedure started from the true values, 
while the optimal trajectories (blue) were generated based on the inferred parameters, where all seven parameters were free.
Averaged trajectories from $5000$ \gls{ssa} simulations ($\times$) were regarded as experimental data to compare with the starting and optimal trajectories.}
    \label{fig:range-free-parameter-inference}
\end{figure}


%\sisitodo[inline]{Why don't we compare the SSA trajectories with these parameters somewhere as well, if there is time?}

In order to gain some insight into these unexpected inference results, we first attempted to restrict ourselves to a two-dimensional space, which is easier to understand.
To do this, we limited our parameter inference procedure to have only a pair of free parameters at a time (all other parameters were fixed to their true values).
We performed this for all combinations of two parameters.

\begin{figure}[tb]
    \centering
    \begin{subfigure}[t]{0.45\textwidth}
    \includegraphics[width=\textwidth, height=0.35\textheight]{{../pipeline/task-output/FigureInferenceStartEndSSA/Paired-parameters-c2-c6-y0}.pdf}
    \label{fig:parameter_pair_c2_c6}
    \caption{Parameter pair $c_2$ and $c_6$}
    \end{subfigure}
    ~
    \begin{subfigure}[t]{0.45\textwidth}
    \includegraphics[width=\textwidth, height=0.35\textheight]{{../pipeline/task-output/FigureInferenceStartEndSSA/Paired-parameters-c0-c1-y0}.pdf}
    \label{fig:parameter_pair_c0_c1}
    \caption{Parameter pair $c_0$ and $c_1$}
    \end{subfigure}
    ~
    \caption{\emph{Two out of four parameter pairs that can produce a perfect match between inferred optimal trajectories and SSA trajectories for one species in \pft{} model.}
    Trajectories for one out of three species are shown here for clear demonstration.
    The distance from the SSA trajectory for each species is displayed in each subfigure.
    Trajectories are simulated using maximum order of 1.}
    \label{fig:parameter_pairs}
\end{figure}

Interestingly, we were able to observe the same behaviour for the parameter pairs $c_2$ and $c_6$, $c_0$ and $c_1$, $c_1$ and $c_6$, and, finally, $c_0$ and $c_6$ (first two parameter pairs are pictured in the \autoref{fig:parameter_pairs}).
We then chose the pair of parameters that allowed the inference procedure to converge to a trajectory with minimal distance to the stochastic average: $c_2$ and $c_6$.


\begin{figure}
    \centering
    \begin{subfigure}[t]{0.25\textwidth}
    \includegraphics[width=\textwidth,height=0.2\textheight]{{../pipeline/task-output/SampleMultidimensionInferenceFigure/SampleMultidimensionInferenceFigure-pdf-1-scalar-True-90.0_0.002_1.704_1.1_0.93_0.96_0.7822-ode15s--90.0_0.002_1.704_1.1_0.93_0.96_0.7822-sum_of_squares-5000}.pdf}
    \caption{Contour plot}
    \label{fig:inference_phenomenon:maxorder:1:landscape}
    \end{subfigure}
    ~
    \begin{subfigure}[t]{0.7\textwidth}
    \includegraphics[width=\textwidth,height=0.2\textheight]{{../pipeline/task-output/FigureInferenceStartEndSSA/FigureInferenceStartEndSSA-1-scalar-c2-1.7040-c6-0.7822}.pdf}
    \caption{Trajectories}
    \label{fig:inference_phenomenon:maxorder:1:trajectories}
    \end{subfigure}
    ~
    \begin{subfigure}[t]{0.25\textwidth}
    \includegraphics[width=\textwidth,height=0.2\textheight]{{../pipeline/task-output/SampleMultidimensionInferenceFigure/SampleMultidimensionInferenceFigure-pdf-2-scalar-True-90.0_0.002_1.704_1.1_0.93_0.96_0.7822-ode15s--90.0_0.002_1.704_1.1_0.93_0.96_0.7822-sum_of_squares-5000}.pdf}
    \caption{Contour plot}
    \label{fig:inference_phenomenon:maxorder:1:landscape}
    \end{subfigure}
    ~
    \begin{subfigure}[b]{0.7\textwidth}
    \includegraphics[width=\textwidth,height=0.2\textheight]{{../pipeline/task-output/FigureInferenceStartEndSSA/FigureInferenceStartEndSSA-2-scalar-c2-1.7040-c6-0.7822}.pdf}
    \caption{Trajectories}
    \label{fig:inference_phenomenon:maxorder:1:trajectories}
    \end{subfigure} 
    \caption{\emph{Contour plots of distance to \gls{ssa} trajectory and trajectories for parameter inference performed with lower order \gls{mea} using \pft{} model showing incorrect inference.}
    Among seven parameters, only the values for $c_2$ and $c_6$ are inferred. The starting values were obtained from previous inference using the true parameter values.
    All the contour plots and the trajectories start with the same parameter values for inference.
    Each row displays a contour plot and corresponding trajectories using different \gls{maxord} in \gls{mea}.
    Note that the scales in the contour plots using different \gls{maxord}s are different.
    In the contour plots, the warmer the colour, the more distant the inferred trajectories are from the \gls{ssa} trajectories, and the numbers indicate the distance between optimal trajectories obtained from inference and the \gls{ssa} trajectories.
    In the trajectory plots, the distance between the optimal and \gls{ssa} trajectories are indicated at the bottom. 
    Although the optimal trajectories (blue) match with the \gls{ssa} trajectories ($\times$), the corresponding contour plot shows wrong values are inferred.
    The white space in the contour plots represent the unexplored parameter space.}
    \label{fig:inference_phenomenon:lower_order}
\end{figure}


Through further investigations in the contour plots and trajectories with different \gls{maxord}s, 
we found that inference based on lower order 
(see \autoref{fig:inference_phenomenon:lower_order}) 
\gls{mea} is more problematic than inference based on higher order \gls{mea} 
(see \autoref{fig:inference_phenomenon:higher_order}). 
This might because inference using lower order \gls{mea} approximations allows the \pft{} model to explore a region large enough that a low-distance area can be identified.
Yet the low-distance area  implies that the parameters values are easier to approximate with, but not necessarily the true parameter values.
For example, optimal trajectories simulated at lower order can mabut not necessarily the true parameter valuestch with the \gls{ssa} trajectories completely, which is also consistent with the result in \autoref{sec:hit-and-miss}. 
Moreover, in \autoref{fig:inference_phenomenon:maxorder:1:landscape}, 
the starting point of parameter inference, \ie{} true values, is labelled as a high-distance zone. 
This unexpected high-distance can be explained by \gls{mea} unable to capture the damped oscillatory behaviour of the system for this set of parameters without higher order moments, as illustrated by the starting trajectories in \autoref{fig:inference_phenomenon:maxorder:1:trajectories}. 
 
%What is surprising to observe, however, is that the landscape is not relatively level \ie{} the approximation is not equally bad for all parameter sets. There is a clear pool of parameters, where no high-order information is needed to approximate this oscillatory behaviour.

Generally, inference based on higher order \gls{mea} is able to produce more realistic results, as reflected by less distance between the starting trajectories and the \gls{ssa} trajectories, and shallower distance gradients in the contour plots (see \autoref{fig:inference_phenomenon:higher_order}). The slightly more correct inference may be a result of more accurate \gls{mea} approximation. However, the parameter inference process is still not stationary and is able to drift away from the correct set of parameters.


\begin{figure}
    \centering
    \begin{subfigure}[b]{0.25\textwidth}
    \includegraphics[width=\textwidth,height=0.2\textheight]{{../pipeline/task-output/SampleMultidimensionInferenceFigure/SampleMultidimensionInferenceFigure-pdf-3-scalar-True-90.0_0.002_1.704_1.1_0.93_0.96_0.7822-ode15s--90.0_0.002_1.704_1.1_0.93_0.96_0.7822-sum_of_squares-5000}.pdf}
    \end{subfigure}
    ~
    \begin{subfigure}[b]{0.7\textwidth}
    \includegraphics[width=\textwidth,height=0.2\textheight]{{../pipeline/task-output/FigureInferenceStartEndSSA/FigureInferenceStartEndSSA-3-scalar-c2-1.7040-c6-0.7822}.pdf}
    \end{subfigure}   
     ~  
    \begin{subfigure}[b]{0.25\textwidth}
    \includegraphics[width=\textwidth,height=0.2\textheight]{{../pipeline/task-output/SampleMultidimensionInferenceFigure/SampleMultidimensionInferenceFigure-pdf-4-scalar-True-90.0_0.002_1.704_1.1_0.93_0.96_0.7822-ode15s--90.0_0.002_1.704_1.1_0.93_0.96_0.7822-sum_of_squares-5000}.pdf}
    \end{subfigure}
    ~
    \begin{subfigure}[b]{0.7\textwidth}
    \includegraphics[width=\textwidth,height=0.2\textheight]{{../pipeline/task-output/FigureInferenceStartEndSSA/FigureInferenceStartEndSSA-4-scalar-c2-1.7040-c6-0.7822}.pdf}
    \end{subfigure}   
   
    \begin{subfigure}[b]{0.25\textwidth}
    \includegraphics[width=\textwidth,height=0.2\textheight]{{../pipeline/task-output/SampleMultidimensionInferenceFigure/SampleMultidimensionInferenceFigure-pdf-5-scalar-True-90.0_0.002_1.704_1.1_0.93_0.96_0.7822-ode15s--90.0_0.002_1.704_1.1_0.93_0.96_0.7822-sum_of_squares-5000}.pdf}
    \end{subfigure}
    ~
    \begin{subfigure}[b]{0.7\textwidth}
    \includegraphics[width=\textwidth,height=0.2\textheight]{{../pipeline/task-output/FigureInferenceStartEndSSA/FigureInferenceStartEndSSA-5-scalar-c2-1.7040-c6-0.7822}.pdf}
    \end{subfigure}
    
    \begin{subfigure}[b]{0.25\textwidth}
    \includegraphics[width=\textwidth,height=0.2\textheight]{{../pipeline/task-output/SampleMultidimensionInferenceFigure/SampleMultidimensionInferenceFigure-pdf-6-scalar-True-90.0_0.002_1.704_1.1_0.93_0.96_0.7822-ode15s--90.0_0.002_1.704_1.1_0.93_0.96_0.7822-sum_of_squares-5000}.pdf}
    \end{subfigure}
    ~
    \begin{subfigure}[b]{0.7\textwidth}
    \includegraphics[width=\textwidth,height=0.2\textheight]{{../pipeline/task-output/FigureInferenceStartEndSSA/FigureInferenceStartEndSSA-6-scalar-c2-1.7040-c6-0.7822}.pdf}
    \end{subfigure}
   
\caption{\emph{Contour plots of distance to \gls{ssa} trajectory and trajectories for parameter inference performed with higher order \gls{mea} using \pft{} model.}  
    Among seven parameters, only the values for $c_2$ and $c_6$ were inferred. The starting values were obtained from previous inference using the true parameter values.
    All the contour plots and the trajectories start with the same parameter values for inference.
    Each row displays a contour plot and correspondent trajectories using different \gls{maxord} in \gls{mea}.
    Note that the scale in the contour plots at different orders can be different.
    In the contour plots, the warmer the colour, the more distant the inferred trajectories are from \gls{ssa} trajectories, and the numbers indicate the distance between optimal trajectories and \gls{ssa} trajectories.
    The white space in the contour plots represent the parameter space not explored by the system. 
    In the trajectory plots, the distance between the optimal (blue) and \gls{ssa} trajectories ($\times$) are indicated at the bottom.}
\label{fig:inference_phenomenon:higher_order}
\end{figure}


%\sisitodo[inline]{Fix the big figure so you can refer to individual parts from text}

In conclusion, recovering the correct parameter set remains challenging, even with higher order \gls{mea} approximations. This observation raises concerns about the validity of parameter inference approaches using \gls{mea} approximation. <|MERGE_RESOLUTION|>--- conflicted
+++ resolved
@@ -313,13 +313,8 @@
 For ever every combination of these parameters, the average of \gls{ssa} $5000$ trajectories was generated as ground truth data.
 
 We then used the simulation routines in the \means{} package in order to generate a similar collection of approximated trajectories for each of these parameter sets.
-<<<<<<< HEAD
 Parameter that resulted in solver failures were also recorded.
-We then computed the sum-of-squares distances between each of the simulated trajectories and the \gls{gssa} average, for the same parameter set.
-=======
-The parameter sets for which the solvers failed to produce a result were also recorded.
 We then computed the sum-of-squares distances between each of the simulated trajectories and the \gls{ssa} average, for the same parameter set.
->>>>>>> 4cefecc0
 Results are summarised by sets of contour plots (see \autoref{fig:hit-and-miss:ode15s}) which we discuss bellow.
 
 \begin{figure}
@@ -477,7 +472,6 @@
 For instance, the \verb"ode15s" solver fails to produce a single trajectory for \gls{maxord} of 6. 
 
 Similarly to the scalar closure, the stability seems to be different for even and odd closure orders. 
-<<<<<<< HEAD
 Rather surprisingly, this pattern is opposite between the two methods: scalar closure is more stable when \gls{maxord} is even,
 whereas log-normal closure tends to be more stable for the odd \glspl{maxord}.
 %
@@ -498,18 +492,6 @@
 Finally, there seems to be some pairing between odd and even \gls{maxord}, 
 that causes scalar closures with odd \gls{maxord} to become very unstable.
 The same observation is valid for log-normal closure methods, but for even maximal moment orders.
-=======
-Rather surprisingly, this pattern is opposite between the two methods -- scalar closure is more stable when maximum expansion order is set to even numbers, whereas the log-normal closure tends to be more stable for the odd ones.
-
-Due to this inherent instability of the log-normal closure, the paradoxical observation, where the approximation is reasonable, provided that it is computable, as seen in high-order scalar closures (\autoref{fig:hit-and-miss:ode15s:7}) is more pronounced for log-normal closure method and is observable even at low-order moments.
-
-These results are consistent with the preliminary results of log-normal closure investigations\cite{lakatos_preparation_2014}\todo{Can I cite Eszter here?}, and further indicate the promise of this work.
-
-In conclusion, quantitative claims about the performance of \gls{mea} for a single parameter set must be taken with a grain of salt, as such performance depends strongly on the region of the parameter space that is being approximated and cannot be generalised for the whole parameter space.
-However, general patterns can be observed when a large parameter space is considered at once. For instance, we were able to observe that log-normal parameter closure does better than scalar closure for the parameter ranges investigated on average. 
-Similarly, the average approximation accuracy increases as the \gls{maxord} increases, but this has a negative impact on the solver stability.
-Finally, there seems to be some pairing between odd and even order moments, that causes scalar closures with odd \gls{maxord}s become very unstable. The same observation is valid for log-normal closure methods, yet for even \gls{maxord}s.
->>>>>>> 4cefecc0
 
 \subsection{Parameter Inference using \acrlong{mea}}
 \label{sec:results:inference}
