--- conflicted
+++ resolved
@@ -559,27 +559,16 @@
 The starting trajectories (red) were generated based on the true parameter values, 
 as the inference procedure started from the true values, 
 while the optimal trajectories (blue) were generated based on the inferred parameters, where all seven parameters were free.
-<<<<<<< HEAD
 Averaged trajectories from $5000$ \gls{ssa} simulations (marked with black $\times$) were regarded as experimental data to compare with the starting and optimal trajectories.}
-    \label{fig:range-free-parameter-inference}
-=======
-Averaged trajectories from $5000$ \gls{ssa} simulations ($\times$) were regarded as experimental data to compare with the starting and optimal trajectories.}
     \label{fig:range-free-parameter-inference-max-order-1}
->>>>>>> ef12dff3
 \end{figure}
 
 
 %\sisitodo[inline]{Why don't we compare the SSA trajectories with these parameters somewhere as well, if there is time?}
 
-<<<<<<< HEAD
-In order to gain some insight into these unexpected inference results, we first attempted to restrict ourselves to a two-dimensional space, which is easier to work with.
-To do this, we limited our parameter inference procedure to be able to vary only a pair of free parameters at a time (i.e. fix the remaining five values to their true values).
-We performed this for all 21 combinations of two parameter pairs.
-=======
-In order to gain some insight into these unexpected inference results, we first attempted to restrict ourselves within a two-dimensional space, which is easier to understand.
+In order to gain some insight into these unexpected inference results, we first attempted to restrict ourselves within a two-dimensional space, which is easier to work with.
 To do this, we limited our parameter inference procedure to have only one pair of free parameters at a time (all other parameters were fixed to their true values).
-We performed this for all combinations of two parameters.
->>>>>>> ef12dff3
+We performed these experiments for for all 21 combinations of two parameter pairs.
 
 \begin{figure}[tb]
     \centering
