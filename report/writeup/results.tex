--- conflicted
+++ resolved
@@ -125,13 +125,8 @@
 \begin{figure}
     \centering
     \includegraphics[width=1.0\textwidth]{../pipeline/task-output/FigureP53Simple/FigureP53Simple-pdf-7.pdf}
-<<<<<<< HEAD
 %~
     \caption{\emph{Complete trajectories of a single species (\pft) for max order three and seven are shown} Black lines indicate the average of \gls{gssa} simulations. Missing lines, compared to the legend in  m\autoref{fig:max_order_and_closure_on_distance_summary} indicate solver failure.}
-=======
-    \caption{\emph{Complete trajectories of a single species (\pft) for max order three and seven are shown} Black lines indicate the average of \gls{gssa} simulations. 
-    Missing lines, compared to the legend in \autoref{fig:max_order_and_closure_on_distance_summary} indicate solver failure.}
->>>>>>> 2ef42220
     \label{fig:max_order_and_closure_on_distance_trajectories}
 \end{figure}
 
