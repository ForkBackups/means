--- conflicted
+++ resolved
@@ -1,8 +1,6 @@
 \section{Introduction} \label{intro}
 \subsection{Moment Closure Methods}
-To model the changes in concentrations using \gls{mea}, higher order moment are required to express the lower order moments, i.e. the $ith$ moment depends on the $(i+1)th$ moment. This makes the expressions for moment infinitely long, and the \glspl{ode} impossible to solve. Therefore, a closure method is necessary to approximate the expressions for higher order moments either by assuming the higher order moments are zeros, or by assuming a parametric distribution of the population. Moment closure is particularly useful for stochastic population models, as it leads to a set of \emph{"closed"} solvable differential equations to model the system. \todo{cite Moment-closure approximations for mass-action models}
 
-<<<<<<< HEAD
 
 %why studing systems
 Most biological systems, such as cells, organisms, populations and ecosystems are intrinsecaly comlex and non-linear.
@@ -48,9 +46,43 @@
 
 
 
-%%%
+%%%%%%%%%%%%%%%%%%%%%%%%%%%%%%%%%%%%%%%%%%%%%%%%%%%%%%%%%%%%%%%%%%%%%%%%%%%
 %closure
-%%%
+
+
+To model the changes in concentrations using \gls{mea}, higher order moment are required to express the lower order moments, i.e. the $ith$ moment depends on the $(i+1)th$ moment. 
+This makes the expressions for moment infinitely long, and the \glspl{ode} impossible to solve. 
+Therefore, a closure method is necessary to approximate the expressions for higher order moments either by assuming the higher order moments are zeros, or by assuming a parametric distribution of the population. 
+Moment closure is particularly useful for stochastic population models, as it leads to a set of \emph{"closed"} solvable differential equations to model the system. \todo{cite Moment-closure approximations for mass-action models}
+
+
+Assuming zeros of all higher order moments reduces the computation effort, as the higher order moments are simply neglected.
+However, this method does exploit any parametric distribution for the population, resulting in inaccurate simulation if the type of distribution was known. 
+
+In contrast, several parametric moment closure methods are available, where they estimate higher order moments using an assumed distribution type.
+This allows researchers to use the known distribution type to model the system more precisely. 
+
+In \means, we have deployed both non-parametric and three parametric closure methods - Normal, Log-normal and Gamma closure.
+For each method, the data can be either univariate or multivariate. 
+Univariate is used when only one species is modelled in a system, or when multiple species can be regarded as one species, for instance, in dimerisation reactions. 
+
+Each of the parametric method is based on a therem.
+Normal closure uses Isserlis\rq , theorem or Wick\rq s theorem to compute higher order moments in terms of covariance matrix.\todo{cite On a formula for the product-moment coefficient of any order of a normal frequency distribution in any number of variables} 
+The theorem assumes that the population distribution for all the species in the system is a zero mean multivariate normal random vector. 
+It approximates the even order moments as the sum of products of all the possible pairs of partitions, whereas the odd order moments are defined to be zeros. 
+For example, the fourth order moments $\mathrm{E}[x_1x_2x_3x_4] = \mathrm{E}[x_1x_2]\ \mathrm{E}[x_3x_4] + \mathrm{E}[x_1x_3]\ \mathrm{E}[x_2x_4]+\ \mathrm{E}[x_1x_4]\ \mathrm{E}[x_2x_3]$. 
+In the univariate case, the therem works by simply setting the covariances and to zeros. 
+
+Log-normal closure was first documented by Crow. \todo{cite the book Theory and Applications} 
+Similarly, Log-normal closure also estimates higher order moments in terms of log-covariance matrix, but the odd order moments are estimated based on the algorithm described in  Singh \& Hespanha, 2006. \todo{cite Lognormal Moment Closures for Biochemical Reactions} The advantage of using Log-normal closure, compared with Normal closure, is that its skewness and non-negative properties better describe populations in reality.\todo{cite Novel moment closure approximations in stochastic epidemics}
+
+Current definitions of Gamma distribution result in different types of Gamma moment closure methods.\todo{cite On a multivariate-gamma and On a multivariate gamma distribution} Both definitions of multivariate Gamma distribution use the parameters  to express the first and second order moments, and any higher order moments can be derived from multinomial formula. \todo {cite Eszter unpublished} One of the limitations of Gamma closure is incorrect modelling for systems with negatively correlated species. 
+Moreover, prior knowledge about the population distribution is critical in choosing the parameter values for Gamma distribution. 
+
+Using \means, we intend to further explore the quality of these closure methods using several bio-models, and the results are analysed in Results and Discussion.
+ 
+
+%%%%%%%%%%%%%%%%%%%%%%%%%%%%%%%%%%%%%%%%%%%%%%%%%%%%%%%%%%%%%%%%%%%%%%%%%%%%%%%%%
 
 % bottleneck
 The aim of our work was to provide a comprehensive implementation of \gls{mea} with parametric moment closure. 
@@ -63,20 +95,6 @@
 We then demonstate how we manages to dramaticaly improved performance during development.
 Importantly, we further have used our package to critically assess \gls{mea}.
 Finally, Our package also comes with an exhaustive documentation as well as a large set of tutorials, both printed in the appendix of this document.
-=======
-Assuming zeros of all higher order moments reduces the computation effort, as the higher order moments are simply neglected. However, this method does exploit any parametric distribution for the population, resulting in inaccurate simulation if the type of distribution was known. 
 
-In contrast, several parametric moment closure methods are available, where they estimate higher order moments using an assumed distribution type. This allows researchers to use the known distribution type to model the system more precisely. 
 
-In \means, we have deployed both non-parametric and three parametric closure methods - Normal, Log-normal and Gamma closure. For each method, the data can be either univariate or multivariate. Univariate is used when only one species is modelled in a system, or when multiple species can be regarded as one species, for instance, in dimerisation reactions. 
-
-Each of the parametric method is based on a therem. Normal closure uses Isserlis\rq , theorem or Wick\rq s theorem to compute higher order moments in terms of covariance matrix.\todo{cite On a formula for the product-moment coefficient of any order of a normal frequency distribution in any number of variables} The theorem assumes that the population distribution for all the species in the system is a zero mean multivariate normal random vector. It approximates the even order moments as the sum of products of all the possible pairs of partitions, whereas the odd order moments are defined to be zeros. For example, the fourth order moments $\mathrm{E}[x_1x_2x_3x_4] = \mathrm{E}[x_1x_2]\ \mathrm{E}[x_3x_4] + \mathrm{E}[x_1x_3]\ \mathrm{E}[x_2x_4]+\ \mathrm{E}[x_1x_4]\ \mathrm{E}[x_2x_3]$. In the univariate case, the therem works by simply setting the covariances and to zeros. 
-
-Log-normal closure was first documented by Crow. \todo{cite the book Theory and Applications} Similarly, Log-normal closure also estimates higher order moments in terms of log-covariance matrix, but the odd order moments are estimated based on the algorithm described in  Singh \& Hespanha, 2006. \todo{cite Lognormal Moment Closures for Biochemical Reactions} The advantage of using Log-normal closure, compared with Normal closure, is that its skewness and non-negative properties better describe populations in reality.\todo{cite Novel moment closure approximations in stochastic epidemics}
-
-Current definitions of Gamma distribution result in different types of Gamma moment closure methods.\todo{cite On a multivariate-gamma and On a multivariate gamma distribution} Both definitions of multivariate Gamma distribution use the parameters  to express the first and second order moments, and any higher order moments can be derived from multinomial formula. \todo {cite Eszter unpublished} One of the limitations of Gamma closure is incorrect modelling for systems with negatively correlated species. Moreover, prior knowledge about the population distribution is critical in choosing the parameter values for Gamma distribution. 
-
-Using \means, we intend to further explore the quality of these closure methods using several bio-models, and the results are analysed in Results and Discussion.
- 
 blabe bla \cite{ale_general_2013}
->>>>>>> befea9bd
