

*.py[cod]

# C extensions
*.so

# Packages
*.egg
*.egg-info
dist
build
eggs
parts
bin
var
sdist
develop-eggs
.installed.cfg
lib
lib64
__pycache__

# Installer logs
pip-log.txt

# Unit test / coverage reports
.coverage
.tox
nosetests.xml

# Translations
*.mo

# Mr Developer
.mr.developer.cfg
.project
.pydevproject
*~

#pycharm project
.idea

<<<<<<< HEAD
#Temporary output files
ODEout
ODEout.*
model*.tex
=======
.DS_Store
.texpadtmp
>>>>>>> 0c80e9d9
<|MERGE_RESOLUTION|>--- conflicted
+++ resolved
@@ -41,12 +41,10 @@
 #pycharm project
 .idea
 
-<<<<<<< HEAD
 #Temporary output files
 ODEout
 ODEout.*
 model*.tex
-=======
+
 .DS_Store
-.texpadtmp
->>>>>>> 0c80e9d9
+.texpadtmp